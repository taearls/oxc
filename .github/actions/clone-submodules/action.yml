--- conflicted
+++ resolved
@@ -36,52 +36,6 @@
 runs:
   using: composite
   steps:
-<<<<<<< HEAD
-    - uses: actions/checkout@11bd71901bbe5b1630ceea73d27597364c9af683 # v4.2.2
-      if: ${{ inputs.test262 == 'true' }}
-      with:
-        show-progress: false
-        persist-credentials: false
-        repository: tc39/test262
-        path: tasks/coverage/test262
-        ref: 4b5d36ab6ef2f59d0a8902cd383762547a3a74c4
-
-    - uses: actions/checkout@11bd71901bbe5b1630ceea73d27597364c9af683 # v4.2.2
-      if: ${{ inputs.babel == 'true' }}
-      with:
-        show-progress: false
-        persist-credentials: false
-        repository: babel/babel
-        path: tasks/coverage/babel
-        ref: 98d18aa4f66ce300a6a863bad223ab67b3fdf282
-
-    - uses: actions/checkout@11bd71901bbe5b1630ceea73d27597364c9af683 # v4.2.2
-      if: ${{ inputs.typescript == 'true' }}
-      with:
-        show-progress: false
-        persist-credentials: false
-        repository: microsoft/TypeScript
-        path: tasks/coverage/typescript
-        ref: 81c951894e93bdc37c6916f18adcd80de76679bc
-
-    - uses: actions/checkout@11bd71901bbe5b1630ceea73d27597364c9af683 # v4.2.2
-      if: ${{ inputs.prettier == 'true' }}
-      with:
-        show-progress: false
-        persist-credentials: false
-        repository: prettier/prettier
-        path: tasks/prettier_conformance/prettier
-        ref: 7584432401a47a26943dd7a9ca9a8e032ead7285 # v3.5.0
-
-    - uses: actions/checkout@11bd71901bbe5b1630ceea73d27597364c9af683 # v4.2.2
-      if: ${{ inputs.acorn-test262 == 'true' }}
-      with:
-        show-progress: false
-        persist-credentials: false
-        repository: oxc-project/acorn-test262
-        path: tasks/coverage/acorn-test262
-        ref: d9ba02ddea22800a285c7ad24e3fbfbb00ccbb02 # Latest main at 1/7/25
-=======
     - name: Clone submodules in parallel
       shell: bash
       env:
@@ -97,5 +51,4 @@
           "${BABEL}" \
           "${TYPESCRIPT}" \
           "${PRETTIER}" \
-          "${ACORN_TEST262}"
->>>>>>> 51f6c846
+          "${ACORN_TEST262}"