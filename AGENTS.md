--- conflicted
+++ resolved
@@ -46,19 +46,12 @@
 just ready     # Run all checks (use after commits)
 just fmt       # Format code (run after modifications)
 just check     # Check code
-<<<<<<< HEAD
-just test      # Run tests  
-just lint      # Run linting
-just ast       # Update generated files (when oxc_ast changes)
-just conformance # Conformance tests (when Rust code changes)
-=======
 just test      # Run tests
 just lint      # Run linting
 just ast       # Update generated files (when oxc_ast changes)
 just conformance # Conformance tests (when Rust code changes)
 just minsize   # Update minification size snapshots (run when oxc_minifier changes)
 just allocs    # Update allocation snapshots (run when oxc_parser changes)
->>>>>>> 51f6c846
 
 pnpm build-dev # Build Node.js bindings
 pnpm test      # Node.js tests
