--- conflicted
+++ resolved
@@ -106,34 +106,6 @@
 
 [workspace.dependencies]
 # publish = true
-<<<<<<< HEAD
-oxc = { version = "0.82.0", path = "crates/oxc" }
-oxc_allocator = { version = "0.82.0", path = "crates/oxc_allocator" }
-oxc_ast = { version = "0.82.0", path = "crates/oxc_ast" }
-oxc_ast_macros = { version = "0.82.0", path = "crates/oxc_ast_macros" }
-oxc_ast_visit = { version = "0.82.0", path = "crates/oxc_ast_visit" }
-oxc_cfg = { version = "0.82.0", path = "crates/oxc_cfg" }
-oxc_codegen = { version = "0.82.0", path = "crates/oxc_codegen" }
-oxc_data_structures = { version = "0.82.0", path = "crates/oxc_data_structures" }
-oxc_diagnostics = { version = "0.82.0", path = "crates/oxc_diagnostics" }
-oxc_ecmascript = { version = "0.82.0", path = "crates/oxc_ecmascript" }
-oxc_estree = { version = "0.82.0", path = "crates/oxc_estree" }
-oxc_isolated_declarations = { version = "0.82.0", path = "crates/oxc_isolated_declarations" }
-oxc_mangler = { version = "0.82.0", path = "crates/oxc_mangler" }
-oxc_minifier = { version = "0.82.0", path = "crates/oxc_minifier" }
-oxc_minify_napi = { version = "0.82.0", path = "napi/minify" }
-oxc_napi = { version = "0.82.0", path = "crates/oxc_napi" }
-oxc_parser = { version = "0.82.0", path = "crates/oxc_parser", features = ["regular_expression"] }
-oxc_parser_napi = { version = "0.82.0", path = "napi/parser" }
-oxc_regular_expression = { version = "0.82.0", path = "crates/oxc_regular_expression" }
-oxc_semantic = { version = "0.82.0", path = "crates/oxc_semantic" }
-oxc_span = { version = "0.82.0", path = "crates/oxc_span" }
-oxc_syntax = { version = "0.82.0", path = "crates/oxc_syntax" }
-oxc_transform_napi = { version = "0.82.0", path = "napi/transform" }
-oxc_transformer = { version = "0.82.0", path = "crates/oxc_transformer" }
-oxc_transformer_plugins = { version = "0.82.0", path = "crates/oxc_transformer_plugins" }
-oxc_traverse = { version = "0.82.0", path = "crates/oxc_traverse" }
-=======
 oxc = { version = "0.82.1", path = "crates/oxc" }
 oxc_allocator = { version = "0.82.1", path = "crates/oxc_allocator" }
 oxc_ast = { version = "0.82.1", path = "crates/oxc_ast" }
@@ -160,7 +132,6 @@
 oxc_transformer = { version = "0.82.1", path = "crates/oxc_transformer" }
 oxc_transformer_plugins = { version = "0.82.1", path = "crates/oxc_transformer_plugins" }
 oxc_traverse = { version = "0.82.1", path = "crates/oxc_traverse" }
->>>>>>> 51f6c846
 
 # publish = false
 oxc_formatter = { path = "crates/oxc_formatter" }
