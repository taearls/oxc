[package]
name = "oxc_minifier"
<<<<<<< HEAD
version = "0.82.0"
=======
version = "0.82.1"
>>>>>>> 51f6c846
authors.workspace = true
categories.workspace = true
edition.workspace = true
homepage.workspace = true
include = ["/examples", "/src"]
keywords.workspace = true
license.workspace = true
publish = true
repository.workspace = true
rust-version.workspace = true
description.workspace = true

[lints]
workspace = true

[lib]
test = true
doctest = false

[dependencies]
oxc_allocator = { workspace = true }
oxc_ast = { workspace = true }
oxc_ast_visit = { workspace = true }
oxc_codegen = { workspace = true }
oxc_ecmascript = { workspace = true }
oxc_mangler = { workspace = true }
oxc_parser = { workspace = true }
oxc_semantic = { workspace = true }
oxc_span = { workspace = true }
oxc_syntax = { workspace = true }
oxc_traverse = { workspace = true }

cow-utils = { workspace = true }
rustc-hash = { workspace = true }

[dev-dependencies]
oxc_parser = { workspace = true }

base64 = { workspace = true }
insta = { workspace = true }
javascript-globals = { workspace = true }
pico-args = { workspace = true }<|MERGE_RESOLUTION|>--- conflicted
+++ resolved
@@ -1,10 +1,6 @@
 [package]
 name = "oxc_minifier"
-<<<<<<< HEAD
-version = "0.82.0"
-=======
 version = "0.82.1"
->>>>>>> 51f6c846
 authors.workspace = true
 categories.workspace = true
 edition.workspace = true
@@ -45,5 +41,4 @@
 
 base64 = { workspace = true }
 insta = { workspace = true }
-javascript-globals = { workspace = true }
 pico-args = { workspace = true }