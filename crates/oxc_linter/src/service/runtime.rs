--- conflicted
+++ resolved
@@ -173,92 +173,9 @@
     }
 }
 
-/// [`MessageCloner`] is a wrapper around an `&Allocator` which allows it to be safely shared across threads,
-/// in order to clone [`Message`]s into it.
-///
-/// `Allocator` is not thread safe (it is not `Sync`), so cannot be shared across threads.
-/// It would be undefined behavior to allocate into an `Allocator` from multiple threads simultaneously.
-///
-/// `MessageCloner` ensures only one thread at a time can utilize the `Allocator`, by taking an
-/// exclusive `&mut Allocator` to start with, and synchronising access to the `Allocator` with a `Mutex`.
-///
-/// This type is wrapped in a module so that other code cannot access the inner `UnsafeAllocatorRef`
-/// directly, and must go via the [`MessageCloner::clone_message`] method.
-mod message_cloner {
-    use std::sync::Mutex;
-
-    use oxc_allocator::{Allocator, CloneIn};
-
-    use crate::Message;
-
-    /// Unsafe wrapper around an `&Allocator` which makes it `Send`.
-    struct UnsafeAllocatorRef<'a>(&'a Allocator);
-
-    // SAFETY: It is sound to implement `Send` for `UnsafeAllocatorRef` because:
-    // * The only way to construct an `UnsafeAllocatorRef` is via `MessageCloner::new`, which takes
-    //   an exclusive `&mut Allocator`, ensuring no other references to the same `Allocator` exist.
-    // * The lifetime `'a` ensures that the reference to the `Allocator` cannot outlive the original
-    //   mutable borrow, preventing aliasing or concurrent mutation.
-    // * All access to the `Allocator` via `UnsafeAllocatorRef` is synchronized by a `Mutex` inside
-    //   `MessageCloner`, so only one thread can access the allocator at a time.
-    // * The module encapsulation prevents direct access to `UnsafeAllocatorRef`, so it cannot be
-    //   misused outside of the intended, synchronized context.
-    //
-    // Therefore, although `Allocator` is not `Sync`, it is safe to send `UnsafeAllocatorRef` between
-    // threads as long as it is only accessed via the `Mutex` in `MessageCloner`.
-    unsafe impl Send for UnsafeAllocatorRef<'_> {}
-
-    /// Wrapper around an [`Allocator`] which allows safely using it on multiple threads to
-    /// clone [`Message`]s into.
-    pub struct MessageCloner<'a>(Mutex<UnsafeAllocatorRef<'a>>);
-
-    impl<'a> MessageCloner<'a> {
-        /// Wrap an [`Allocator`] in a [`MessageCloner`].
-        ///
-        /// This method takes a `&mut Allocator`, to ensure that no other references to the `Allocator`
-        /// can exist, which guarantees no other threads can allocate with the `Allocator` while this
-        /// `MessageCloner` exists.
-        #[inline]
-        #[expect(clippy::needless_pass_by_ref_mut)]
-        pub fn new(allocator: &'a mut Allocator) -> Self {
-            Self(Mutex::new(UnsafeAllocatorRef(allocator)))
-        }
-
-        /// Clone a [`Message`] into the [`Allocator`] held by this [`MessageCloner`].
-        ///
-        /// # Panics
-        /// Panics if the underlying `Mutex` is poisoned.
-        pub fn clone_message(&self, message: &Message) -> Message<'a> {
-            // Obtain an exclusive lock on the `Mutex` during `clone_in` operation,
-            // to ensure no other thread can be simultaneously using the `Allocator`
-            let guard = self.0.lock().unwrap();
-            let allocator = guard.0;
-            message.clone_in(allocator)
-        }
-    }
-}
-use message_cloner::MessageCloner;
-
 impl Runtime {
     pub(super) fn new(linter: Linter, options: LintServiceOptions) -> Self {
-        // If global thread pool wasn't already initialized, do it now.
-        // This "locks" config for the thread pool, which ensures `rayon::current_num_threads()`
-        // cannot change from now on.
-        //
-        // Initializing the thread pool without specifying `num_threads` produces a threadpool size
-        // based on `std::thread::available_parallelism`. However, Rayon's docs state that:
-        // > In the future, the default behavior may change to dynamically add or remove threads as needed.
-        // https://docs.rs/rayon/1.11.0/rayon/struct.ThreadPoolBuilder.html#method.num_threads
-        //
-        // However, I (@overlookmotel) assume that would be considered a breaking change,
-        // so we don't have to worry about it until Rayon v2.
-        // When Rayon v2 is released and we upgrade to it, we'll need to revisit this and make sure
-        // we still guarantee that thread count is locked.
-        //
-        // If thread pool was already initialized, this won't do anything.
-        // `build_global` will return `Err` in that case, but we can ignore it.
-        // That just means the config (and so number of threads) is already locked.
-        // https://docs.rs/rayon/1.11.0/rayon/struct.ThreadPoolBuilder.html#method.build_global
+        // Initialize global Rayon thread pool if not already done
         let _ = rayon::ThreadPoolBuilder::new().build_global();
 
         let thread_count = rayon::current_num_threads();
@@ -267,7 +184,6 @@
         let resolver = options.cross_module.then(|| {
             Self::get_resolver(options.tsconfig.or_else(|| Some(options.cwd.join("tsconfig.json"))))
         });
-
         Self {
             allocator_pool,
             cwd: options.cwd,
@@ -489,10 +405,10 @@
                         let dep_path = &request.resolved_requested_path;
                         if encountered_paths.insert(Arc::clone(dep_path)) {
                             scope.spawn({
-                                let tx_process_output = tx_process_output.clone();
+                                let tx_resolve_output = tx_process_output.clone();
                                 let dep_path = Arc::clone(dep_path);
                                 move |_| {
-                                    tx_process_output
+                                    tx_resolve_output
                                         .send(me.process_path(
                                             &dep_path,
                                             check_syntax_errors,
@@ -674,11 +590,11 @@
     #[cfg(feature = "language_server")]
     pub(super) fn run_source<'a>(
         &mut self,
-        allocator: &'a mut oxc_allocator::Allocator,
+        allocator: &'a oxc_allocator::Allocator,
     ) -> Vec<MessageWithPosition<'a>> {
+        use oxc_allocator::CloneIn;
+        use oxc_data_structures::rope::Rope;
         use std::sync::Mutex;
-
-        use oxc_data_structures::rope::Rope;
 
         use crate::{
             FixWithPosition,
@@ -699,9 +615,6 @@
                     .with_message(fix.message.as_ref().map(|label| Cow::Owned(label.to_string()))),
             }
         }
-
-        // Wrap allocator in `MessageCloner` so can clone `Message`s into it
-        let message_cloner = MessageCloner::new(allocator);
 
         let messages = Mutex::new(Vec::<MessageWithPosition<'a>>::new());
         let (sender, _receiver) = mpsc::channel();
@@ -744,7 +657,7 @@
 
                             messages.lock().unwrap().extend(section_messages.iter().map(
                                 |message| {
-                                    let message = message_cloner.clone_message(message);
+                                    let message = message.clone_in(allocator);
 
                                     let labels = &message.error.labels.clone().map(|labels| {
                                         labels
@@ -831,14 +744,12 @@
     #[cfg(test)]
     pub(super) fn run_test_source<'a>(
         &mut self,
-        allocator: &'a mut Allocator,
+        allocator: &'a Allocator,
         check_syntax_errors: bool,
         tx_error: &DiagnosticSender,
     ) -> Vec<Message<'a>> {
+        use oxc_allocator::CloneIn;
         use std::sync::Mutex;
-
-        // Wrap allocator in `MessageCloner` so can clone `Message`s into it
-        let message_cloner = MessageCloner::new(allocator);
 
         let messages = Mutex::new(Vec::<Message<'a>>::new());
         rayon::scope(|scope| {
@@ -864,13 +775,13 @@
                                         .map(|err| Message::new(err, PossibleFixes::None))
                                         .collect(),
                                 }
-                                .iter_mut()
-                                .map(|message| {
+                                .into_iter()
+                                .map(|mut message| {
                                     if section.source.start != 0 {
                                         message.move_offset(section.source.start)
                                         .move_fix_offset(section.source.start);
                                     }
-                                    message_cloner.clone_message(message)
+                                    message.clone_in(allocator)
                                 }),
                             );
                         }
@@ -887,42 +798,29 @@
         check_syntax_errors: bool,
         tx_error: &DiagnosticSender,
     ) -> ModuleProcessOutput<'_> {
-<<<<<<< HEAD
         let default_output = || ModuleProcessOutput {
             path: Arc::clone(path),
             processed_module: ProcessedModule::default(),
         };
-=======
-        let processed_module =
-            self.process_path_to_module(path, check_syntax_errors, tx_error).unwrap_or_default();
-        ModuleProcessOutput { path: Arc::clone(path), processed_module }
-    }
->>>>>>> 51f6c846
-
-    fn process_path_to_module(
-        &self,
-        path: &Arc<OsStr>,
-        check_syntax_errors: bool,
-        tx_error: &DiagnosticSender,
-    ) -> Option<ProcessedModule<'_>> {
-        let ext = Path::new(path).extension().and_then(OsStr::to_str)?;
+
+        let Some(ext) = Path::new(path).extension().and_then(OsStr::to_str) else {
+            return default_output();
+        };
 
         if SourceType::from_path(Path::new(path))
             .as_ref()
             .is_err_and(|_| !LINT_PARTIAL_LOADER_EXTENSIONS.contains(&ext))
         {
-            return None;
-        }
-
-        let allocator_guard = self.allocator_pool.get();
+            return default_output();
+        }
+
+        let mut records = SmallVec::<[Result<ResolvedModuleRecord, Vec<OxcDiagnostic>>; 1]>::new();
+        let mut module_content: Option<ModuleContent> = None;
 
         if self.paths.contains(path) {
-            let mut records =
-                SmallVec::<[Result<ResolvedModuleRecord, Vec<OxcDiagnostic>>; 1]>::new();
-
-            let module_content = ModuleContent::try_new(allocator_guard, |allocator_guard| {
-                let allocator = &**allocator_guard;
-
+            let allocator_guard = self.allocator_pool.get();
+
+            let build = ModuleContent::try_new(allocator_guard, |allocator| {
                 let Some(stt) = self.get_source_type_and_text(Path::new(path), ext, allocator)
                 else {
                     return Err(());
@@ -949,23 +847,28 @@
 
                 Ok(ModuleContentDependent { source_text, section_contents })
             });
-            let module_content = module_content.ok()?;
-
-            Some(ProcessedModule { section_module_records: records, content: Some(module_content) })
+
+            module_content = match build {
+                Ok(mc) => Some(mc),
+                Err(()) => return default_output(),
+            };
         } else {
+            let allocator_guard = self.allocator_pool.get();
             let allocator = &*allocator_guard;
 
-            let stt = self.get_source_type_and_text(Path::new(path), ext, allocator)?;
+            let Some(stt) = self.get_source_type_and_text(Path::new(path), ext, allocator) else {
+                return default_output();
+            };
 
             let (source_type, source_text) = match stt {
                 Ok(v) => v,
                 Err(e) => {
                     tx_error.send((Path::new(path).to_path_buf(), vec![e])).unwrap();
-                    return None;
+                    return default_output();
                 }
             };
 
-            let records = self.process_source(
+            records = self.process_source(
                 Path::new(path),
                 ext,
                 check_syntax_errors,
@@ -974,8 +877,14 @@
                 allocator,
                 None,
             );
-
-            Some(ProcessedModule { section_module_records: records, content: None })
+        }
+
+        ModuleProcessOutput {
+            path: Arc::clone(path),
+            processed_module: ProcessedModule {
+                section_module_records: records,
+                content: module_content,
+            },
         }
     }
 
