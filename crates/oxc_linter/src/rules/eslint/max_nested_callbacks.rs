--- conflicted
+++ resolved
@@ -145,13 +145,8 @@
 fn is_callback<'a>(node: &AstNode<'a>, semantic: &Semantic<'a>) -> bool {
     is_function_node(node)
         && matches!(
-<<<<<<< HEAD
-            iter_outer_expressions(semantic, node.id()).next(),
+            iter_outer_expressions(semantic.nodes(), node.id()).next(),
             Some(AstKind::CallExpression(_))
-=======
-            iter_outer_expressions(semantic.nodes(), node.id()).next(),
-            Some(AstKind::Argument(_))
->>>>>>> 308a105f
         )
 }
 
