--- conflicted
+++ resolved
@@ -1,10 +1,7 @@
 {
   "name": "oxlint",
   "version": "1.11.2",
-<<<<<<< HEAD
-=======
   "type": "commonjs",
->>>>>>> 51f6c846
   "description": "Linter for the JavaScript Oxidation Compiler",
   "keywords": [],
   "author": "Boshen and oxc contributors",
