# Changelog

All notable changes to this package will be documented in this file.

The format is based on [Keep a Changelog](https://keepachangelog.com/en/1.0.0).


















<<<<<<< HEAD
=======

>>>>>>> 51f6c846
# Changelog

All notable changes to this package will be documented in this file.

The format is based on [Keep a Changelog](https://keepachangelog.com/en/1.0.0/), and this project does not adhere to [Semantic Versioning](https://semver.org/spec/v2.0.0.html) until v1.0.0.

## [0.52.0] - 2025-02-21

### Features

- 6c24357 npm/runtime: Add `decorateMetadata` helper function (#9189) (Dunqing)

## [0.51.0] - 2025-02-15

### Bug Fixes

- 5f15605 npm/runtime: Incorrect file paths in `exports` (#9069) (Dunqing)

## [0.50.0] - 2025-02-12

### Features

- b89f691 npm/runtime: Add `decorate` and `decorateParam` helper functions (#8971) (Dunqing)

## [0.49.0] - 2025-02-10

### Features

- 951b2d5 npm/runtime: Add `@oxc-project/runtime` package (#8595) (Boshen)
<|MERGE_RESOLUTION|>--- conflicted
+++ resolved
@@ -21,10 +21,7 @@
 
 
 
-<<<<<<< HEAD
-=======
 
->>>>>>> 51f6c846
 # Changelog
 
 All notable changes to this package will be documented in this file.
