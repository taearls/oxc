{
  "name": "@oxc-project/runtime",
<<<<<<< HEAD
  "version": "0.82.0",
=======
  "version": "0.82.1",
>>>>>>> 51f6c846
  "description": "Oxc's modular runtime helpers",
  "license": "MIT",
  "repository": {
    "type": "git",
    "url": "https://github.com/oxc-project/oxc.git",
    "directory": "npm/runtime"
  },
  "homepage": "https://oxc.rs",
  "exports": {
    "./helpers/OverloadYield": [
      {
        "node": "./src/helpers/OverloadYield.js",
        "import": "./src/helpers/esm/OverloadYield.js",
        "default": "./src/helpers/OverloadYield.js"
      },
      "./src/helpers/OverloadYield.js"
    ],
    "./helpers/esm/OverloadYield": "./src/helpers/esm/OverloadYield.js",
    "./helpers/applyDecoratedDescriptor": [
      {
        "node": "./src/helpers/applyDecoratedDescriptor.js",
        "import": "./src/helpers/esm/applyDecoratedDescriptor.js",
        "default": "./src/helpers/applyDecoratedDescriptor.js"
      },
      "./src/helpers/applyDecoratedDescriptor.js"
    ],
    "./helpers/esm/applyDecoratedDescriptor": "./src/helpers/esm/applyDecoratedDescriptor.js",
    "./helpers/applyDecs2311": [
      {
        "node": "./src/helpers/applyDecs2311.js",
        "import": "./src/helpers/esm/applyDecs2311.js",
        "default": "./src/helpers/applyDecs2311.js"
      },
      "./src/helpers/applyDecs2311.js"
    ],
    "./helpers/esm/applyDecs2311": "./src/helpers/esm/applyDecs2311.js",
    "./helpers/arrayLikeToArray": [
      {
        "node": "./src/helpers/arrayLikeToArray.js",
        "import": "./src/helpers/esm/arrayLikeToArray.js",
        "default": "./src/helpers/arrayLikeToArray.js"
      },
      "./src/helpers/arrayLikeToArray.js"
    ],
    "./helpers/esm/arrayLikeToArray": "./src/helpers/esm/arrayLikeToArray.js",
    "./helpers/arrayWithHoles": [
      {
        "node": "./src/helpers/arrayWithHoles.js",
        "import": "./src/helpers/esm/arrayWithHoles.js",
        "default": "./src/helpers/arrayWithHoles.js"
      },
      "./src/helpers/arrayWithHoles.js"
    ],
    "./helpers/esm/arrayWithHoles": "./src/helpers/esm/arrayWithHoles.js",
    "./helpers/arrayWithoutHoles": [
      {
        "node": "./src/helpers/arrayWithoutHoles.js",
        "import": "./src/helpers/esm/arrayWithoutHoles.js",
        "default": "./src/helpers/arrayWithoutHoles.js"
      },
      "./src/helpers/arrayWithoutHoles.js"
    ],
    "./helpers/esm/arrayWithoutHoles": "./src/helpers/esm/arrayWithoutHoles.js",
    "./helpers/assertClassBrand": [
      {
        "node": "./src/helpers/assertClassBrand.js",
        "import": "./src/helpers/esm/assertClassBrand.js",
        "default": "./src/helpers/assertClassBrand.js"
      },
      "./src/helpers/assertClassBrand.js"
    ],
    "./helpers/esm/assertClassBrand": "./src/helpers/esm/assertClassBrand.js",
    "./helpers/assertThisInitialized": [
      {
        "node": "./src/helpers/assertThisInitialized.js",
        "import": "./src/helpers/esm/assertThisInitialized.js",
        "default": "./src/helpers/assertThisInitialized.js"
      },
      "./src/helpers/assertThisInitialized.js"
    ],
    "./helpers/esm/assertThisInitialized": "./src/helpers/esm/assertThisInitialized.js",
    "./helpers/asyncGeneratorDelegate": [
      {
        "node": "./src/helpers/asyncGeneratorDelegate.js",
        "import": "./src/helpers/esm/asyncGeneratorDelegate.js",
        "default": "./src/helpers/asyncGeneratorDelegate.js"
      },
      "./src/helpers/asyncGeneratorDelegate.js"
    ],
    "./helpers/esm/asyncGeneratorDelegate": "./src/helpers/esm/asyncGeneratorDelegate.js",
    "./helpers/asyncIterator": [
      {
        "node": "./src/helpers/asyncIterator.js",
        "import": "./src/helpers/esm/asyncIterator.js",
        "default": "./src/helpers/asyncIterator.js"
      },
      "./src/helpers/asyncIterator.js"
    ],
    "./helpers/esm/asyncIterator": "./src/helpers/esm/asyncIterator.js",
    "./helpers/asyncToGenerator": [
      {
        "node": "./src/helpers/asyncToGenerator.js",
        "import": "./src/helpers/esm/asyncToGenerator.js",
        "default": "./src/helpers/asyncToGenerator.js"
      },
      "./src/helpers/asyncToGenerator.js"
    ],
    "./helpers/esm/asyncToGenerator": "./src/helpers/esm/asyncToGenerator.js",
    "./helpers/awaitAsyncGenerator": [
      {
        "node": "./src/helpers/awaitAsyncGenerator.js",
        "import": "./src/helpers/esm/awaitAsyncGenerator.js",
        "default": "./src/helpers/awaitAsyncGenerator.js"
      },
      "./src/helpers/awaitAsyncGenerator.js"
    ],
    "./helpers/esm/awaitAsyncGenerator": "./src/helpers/esm/awaitAsyncGenerator.js",
    "./helpers/callSuper": [
      {
        "node": "./src/helpers/callSuper.js",
        "import": "./src/helpers/esm/callSuper.js",
        "default": "./src/helpers/callSuper.js"
      },
      "./src/helpers/callSuper.js"
    ],
    "./helpers/esm/callSuper": "./src/helpers/esm/callSuper.js",
    "./helpers/checkInRHS": [
      {
        "node": "./src/helpers/checkInRHS.js",
        "import": "./src/helpers/esm/checkInRHS.js",
        "default": "./src/helpers/checkInRHS.js"
      },
      "./src/helpers/checkInRHS.js"
    ],
    "./helpers/esm/checkInRHS": "./src/helpers/esm/checkInRHS.js",
    "./helpers/checkPrivateRedeclaration": [
      {
        "node": "./src/helpers/checkPrivateRedeclaration.js",
        "import": "./src/helpers/esm/checkPrivateRedeclaration.js",
        "default": "./src/helpers/checkPrivateRedeclaration.js"
      },
      "./src/helpers/checkPrivateRedeclaration.js"
    ],
    "./helpers/esm/checkPrivateRedeclaration": "./src/helpers/esm/checkPrivateRedeclaration.js",
    "./helpers/classCallCheck": [
      {
        "node": "./src/helpers/classCallCheck.js",
        "import": "./src/helpers/esm/classCallCheck.js",
        "default": "./src/helpers/classCallCheck.js"
      },
      "./src/helpers/classCallCheck.js"
    ],
    "./helpers/esm/classCallCheck": "./src/helpers/esm/classCallCheck.js",
    "./helpers/classNameTDZError": [
      {
        "node": "./src/helpers/classNameTDZError.js",
        "import": "./src/helpers/esm/classNameTDZError.js",
        "default": "./src/helpers/classNameTDZError.js"
      },
      "./src/helpers/classNameTDZError.js"
    ],
    "./helpers/esm/classNameTDZError": "./src/helpers/esm/classNameTDZError.js",
    "./helpers/classPrivateFieldGet2": [
      {
        "node": "./src/helpers/classPrivateFieldGet2.js",
        "import": "./src/helpers/esm/classPrivateFieldGet2.js",
        "default": "./src/helpers/classPrivateFieldGet2.js"
      },
      "./src/helpers/classPrivateFieldGet2.js"
    ],
    "./helpers/esm/classPrivateFieldGet2": "./src/helpers/esm/classPrivateFieldGet2.js",
    "./helpers/classPrivateFieldInitSpec": [
      {
        "node": "./src/helpers/classPrivateFieldInitSpec.js",
        "import": "./src/helpers/esm/classPrivateFieldInitSpec.js",
        "default": "./src/helpers/classPrivateFieldInitSpec.js"
      },
      "./src/helpers/classPrivateFieldInitSpec.js"
    ],
    "./helpers/esm/classPrivateFieldInitSpec": "./src/helpers/esm/classPrivateFieldInitSpec.js",
    "./helpers/classPrivateFieldLooseBase": [
      {
        "node": "./src/helpers/classPrivateFieldLooseBase.js",
        "import": "./src/helpers/esm/classPrivateFieldLooseBase.js",
        "default": "./src/helpers/classPrivateFieldLooseBase.js"
      },
      "./src/helpers/classPrivateFieldLooseBase.js"
    ],
    "./helpers/esm/classPrivateFieldLooseBase": "./src/helpers/esm/classPrivateFieldLooseBase.js",
    "./helpers/classPrivateFieldLooseKey": [
      {
        "node": "./src/helpers/classPrivateFieldLooseKey.js",
        "import": "./src/helpers/esm/classPrivateFieldLooseKey.js",
        "default": "./src/helpers/classPrivateFieldLooseKey.js"
      },
      "./src/helpers/classPrivateFieldLooseKey.js"
    ],
    "./helpers/esm/classPrivateFieldLooseKey": "./src/helpers/esm/classPrivateFieldLooseKey.js",
    "./helpers/classPrivateFieldSet2": [
      {
        "node": "./src/helpers/classPrivateFieldSet2.js",
        "import": "./src/helpers/esm/classPrivateFieldSet2.js",
        "default": "./src/helpers/classPrivateFieldSet2.js"
      },
      "./src/helpers/classPrivateFieldSet2.js"
    ],
    "./helpers/esm/classPrivateFieldSet2": "./src/helpers/esm/classPrivateFieldSet2.js",
    "./helpers/classPrivateGetter": [
      {
        "node": "./src/helpers/classPrivateGetter.js",
        "import": "./src/helpers/esm/classPrivateGetter.js",
        "default": "./src/helpers/classPrivateGetter.js"
      },
      "./src/helpers/classPrivateGetter.js"
    ],
    "./helpers/esm/classPrivateGetter": "./src/helpers/esm/classPrivateGetter.js",
    "./helpers/classPrivateMethodInitSpec": [
      {
        "node": "./src/helpers/classPrivateMethodInitSpec.js",
        "import": "./src/helpers/esm/classPrivateMethodInitSpec.js",
        "default": "./src/helpers/classPrivateMethodInitSpec.js"
      },
      "./src/helpers/classPrivateMethodInitSpec.js"
    ],
    "./helpers/esm/classPrivateMethodInitSpec": "./src/helpers/esm/classPrivateMethodInitSpec.js",
    "./helpers/classPrivateSetter": [
      {
        "node": "./src/helpers/classPrivateSetter.js",
        "import": "./src/helpers/esm/classPrivateSetter.js",
        "default": "./src/helpers/classPrivateSetter.js"
      },
      "./src/helpers/classPrivateSetter.js"
    ],
    "./helpers/esm/classPrivateSetter": "./src/helpers/esm/classPrivateSetter.js",
    "./helpers/classStaticPrivateMethodGet": [
      {
        "node": "./src/helpers/classStaticPrivateMethodGet.js",
        "import": "./src/helpers/esm/classStaticPrivateMethodGet.js",
        "default": "./src/helpers/classStaticPrivateMethodGet.js"
      },
      "./src/helpers/classStaticPrivateMethodGet.js"
    ],
    "./helpers/esm/classStaticPrivateMethodGet": "./src/helpers/esm/classStaticPrivateMethodGet.js",
    "./helpers/construct": [
      {
        "node": "./src/helpers/construct.js",
        "import": "./src/helpers/esm/construct.js",
        "default": "./src/helpers/construct.js"
      },
      "./src/helpers/construct.js"
    ],
    "./helpers/esm/construct": "./src/helpers/esm/construct.js",
    "./helpers/createClass": [
      {
        "node": "./src/helpers/createClass.js",
        "import": "./src/helpers/esm/createClass.js",
        "default": "./src/helpers/createClass.js"
      },
      "./src/helpers/createClass.js"
    ],
    "./helpers/esm/createClass": "./src/helpers/esm/createClass.js",
    "./helpers/createForOfIteratorHelper": [
      {
        "node": "./src/helpers/createForOfIteratorHelper.js",
        "import": "./src/helpers/esm/createForOfIteratorHelper.js",
        "default": "./src/helpers/createForOfIteratorHelper.js"
      },
      "./src/helpers/createForOfIteratorHelper.js"
    ],
    "./helpers/esm/createForOfIteratorHelper": "./src/helpers/esm/createForOfIteratorHelper.js",
    "./helpers/createForOfIteratorHelperLoose": [
      {
        "node": "./src/helpers/createForOfIteratorHelperLoose.js",
        "import": "./src/helpers/esm/createForOfIteratorHelperLoose.js",
        "default": "./src/helpers/createForOfIteratorHelperLoose.js"
      },
      "./src/helpers/createForOfIteratorHelperLoose.js"
    ],
    "./helpers/esm/createForOfIteratorHelperLoose": "./src/helpers/esm/createForOfIteratorHelperLoose.js",
    "./helpers/createSuper": [
      {
        "node": "./src/helpers/createSuper.js",
        "import": "./src/helpers/esm/createSuper.js",
        "default": "./src/helpers/createSuper.js"
      },
      "./src/helpers/createSuper.js"
    ],
    "./helpers/esm/createSuper": "./src/helpers/esm/createSuper.js",
    "./helpers/decorate": [
      {
        "node": "./src/helpers/decorate.js",
        "import": "./src/helpers/esm/decorate.js",
        "default": "./src/helpers/decorate.js"
      },
      "./src/helpers/decorate.js"
    ],
    "./helpers/esm/decorate": "./src/helpers/esm/decorate.js",
    "./helpers/decorateMetadata": [
      {
        "node": "./src/helpers/decorateMetadata.js",
        "import": "./src/helpers/esm/decorateMetadata.js",
        "default": "./src/helpers/decorateMetadata.js"
      },
      "./src/helpers/decorateMetadata.js"
    ],
    "./helpers/esm/decorateMetadata": "./src/helpers/esm/decorateMetadata.js",
    "./helpers/decorateParam": [
      {
        "node": "./src/helpers/decorateParam.js",
        "import": "./src/helpers/esm/decorateParam.js",
        "default": "./src/helpers/decorateParam.js"
      },
      "./src/helpers/decorateParam.js"
    ],
    "./helpers/defaults": [
      {
        "node": "./src/helpers/defaults.js",
        "import": "./src/helpers/esm/defaults.js",
        "default": "./src/helpers/defaults.js"
      },
      "./src/helpers/defaults.js"
    ],
    "./helpers/esm/defaults": "./src/helpers/esm/defaults.js",
    "./helpers/defineAccessor": [
      {
        "node": "./src/helpers/defineAccessor.js",
        "import": "./src/helpers/esm/defineAccessor.js",
        "default": "./src/helpers/defineAccessor.js"
      },
      "./src/helpers/defineAccessor.js"
    ],
    "./helpers/esm/defineAccessor": "./src/helpers/esm/defineAccessor.js",
    "./helpers/defineProperty": [
      {
        "node": "./src/helpers/defineProperty.js",
        "import": "./src/helpers/esm/defineProperty.js",
        "default": "./src/helpers/defineProperty.js"
      },
      "./src/helpers/defineProperty.js"
    ],
    "./helpers/esm/defineProperty": "./src/helpers/esm/defineProperty.js",
    "./helpers/extends": [
      {
        "node": "./src/helpers/extends.js",
        "import": "./src/helpers/esm/extends.js",
        "default": "./src/helpers/extends.js"
      },
      "./src/helpers/extends.js"
    ],
    "./helpers/esm/extends": "./src/helpers/esm/extends.js",
    "./helpers/get": [
      {
        "node": "./src/helpers/get.js",
        "import": "./src/helpers/esm/get.js",
        "default": "./src/helpers/get.js"
      },
      "./src/helpers/get.js"
    ],
    "./helpers/esm/get": "./src/helpers/esm/get.js",
    "./helpers/getPrototypeOf": [
      {
        "node": "./src/helpers/getPrototypeOf.js",
        "import": "./src/helpers/esm/getPrototypeOf.js",
        "default": "./src/helpers/getPrototypeOf.js"
      },
      "./src/helpers/getPrototypeOf.js"
    ],
    "./helpers/esm/getPrototypeOf": "./src/helpers/esm/getPrototypeOf.js",
    "./helpers/identity": [
      {
        "node": "./src/helpers/identity.js",
        "import": "./src/helpers/esm/identity.js",
        "default": "./src/helpers/identity.js"
      },
      "./src/helpers/identity.js"
    ],
    "./helpers/esm/identity": "./src/helpers/esm/identity.js",
    "./helpers/importDeferProxy": [
      {
        "node": "./src/helpers/importDeferProxy.js",
        "import": "./src/helpers/esm/importDeferProxy.js",
        "default": "./src/helpers/importDeferProxy.js"
      },
      "./src/helpers/importDeferProxy.js"
    ],
    "./helpers/esm/importDeferProxy": "./src/helpers/esm/importDeferProxy.js",
    "./helpers/inherits": [
      {
        "node": "./src/helpers/inherits.js",
        "import": "./src/helpers/esm/inherits.js",
        "default": "./src/helpers/inherits.js"
      },
      "./src/helpers/inherits.js"
    ],
    "./helpers/esm/inherits": "./src/helpers/esm/inherits.js",
    "./helpers/inheritsLoose": [
      {
        "node": "./src/helpers/inheritsLoose.js",
        "import": "./src/helpers/esm/inheritsLoose.js",
        "default": "./src/helpers/inheritsLoose.js"
      },
      "./src/helpers/inheritsLoose.js"
    ],
    "./helpers/esm/inheritsLoose": "./src/helpers/esm/inheritsLoose.js",
    "./helpers/initializerDefineProperty": [
      {
        "node": "./src/helpers/initializerDefineProperty.js",
        "import": "./src/helpers/esm/initializerDefineProperty.js",
        "default": "./src/helpers/initializerDefineProperty.js"
      },
      "./src/helpers/initializerDefineProperty.js"
    ],
    "./helpers/esm/initializerDefineProperty": "./src/helpers/esm/initializerDefineProperty.js",
    "./helpers/initializerWarningHelper": [
      {
        "node": "./src/helpers/initializerWarningHelper.js",
        "import": "./src/helpers/esm/initializerWarningHelper.js",
        "default": "./src/helpers/initializerWarningHelper.js"
      },
      "./src/helpers/initializerWarningHelper.js"
    ],
    "./helpers/esm/initializerWarningHelper": "./src/helpers/esm/initializerWarningHelper.js",
    "./helpers/instanceof": [
      {
        "node": "./src/helpers/instanceof.js",
        "import": "./src/helpers/esm/instanceof.js",
        "default": "./src/helpers/instanceof.js"
      },
      "./src/helpers/instanceof.js"
    ],
    "./helpers/esm/instanceof": "./src/helpers/esm/instanceof.js",
    "./helpers/interopRequireDefault": [
      {
        "node": "./src/helpers/interopRequireDefault.js",
        "import": "./src/helpers/esm/interopRequireDefault.js",
        "default": "./src/helpers/interopRequireDefault.js"
      },
      "./src/helpers/interopRequireDefault.js"
    ],
    "./helpers/esm/interopRequireDefault": "./src/helpers/esm/interopRequireDefault.js",
    "./helpers/interopRequireWildcard": [
      {
        "node": "./src/helpers/interopRequireWildcard.js",
        "import": "./src/helpers/esm/interopRequireWildcard.js",
        "default": "./src/helpers/interopRequireWildcard.js"
      },
      "./src/helpers/interopRequireWildcard.js"
    ],
    "./helpers/esm/interopRequireWildcard": "./src/helpers/esm/interopRequireWildcard.js",
    "./helpers/isNativeFunction": [
      {
        "node": "./src/helpers/isNativeFunction.js",
        "import": "./src/helpers/esm/isNativeFunction.js",
        "default": "./src/helpers/isNativeFunction.js"
      },
      "./src/helpers/isNativeFunction.js"
    ],
    "./helpers/esm/isNativeFunction": "./src/helpers/esm/isNativeFunction.js",
    "./helpers/isNativeReflectConstruct": [
      {
        "node": "./src/helpers/isNativeReflectConstruct.js",
        "import": "./src/helpers/esm/isNativeReflectConstruct.js",
        "default": "./src/helpers/isNativeReflectConstruct.js"
      },
      "./src/helpers/isNativeReflectConstruct.js"
    ],
    "./helpers/esm/isNativeReflectConstruct": "./src/helpers/esm/isNativeReflectConstruct.js",
    "./helpers/iterableToArray": [
      {
        "node": "./src/helpers/iterableToArray.js",
        "import": "./src/helpers/esm/iterableToArray.js",
        "default": "./src/helpers/iterableToArray.js"
      },
      "./src/helpers/iterableToArray.js"
    ],
    "./helpers/esm/iterableToArray": "./src/helpers/esm/iterableToArray.js",
    "./helpers/iterableToArrayLimit": [
      {
        "node": "./src/helpers/iterableToArrayLimit.js",
        "import": "./src/helpers/esm/iterableToArrayLimit.js",
        "default": "./src/helpers/iterableToArrayLimit.js"
      },
      "./src/helpers/iterableToArrayLimit.js"
    ],
    "./helpers/esm/iterableToArrayLimit": "./src/helpers/esm/iterableToArrayLimit.js",
    "./helpers/jsx": [
      {
        "node": "./src/helpers/jsx.js",
        "import": "./src/helpers/esm/jsx.js",
        "default": "./src/helpers/jsx.js"
      },
      "./src/helpers/jsx.js"
    ],
    "./helpers/esm/jsx": "./src/helpers/esm/jsx.js",
    "./helpers/maybeArrayLike": [
      {
        "node": "./src/helpers/maybeArrayLike.js",
        "import": "./src/helpers/esm/maybeArrayLike.js",
        "default": "./src/helpers/maybeArrayLike.js"
      },
      "./src/helpers/maybeArrayLike.js"
    ],
    "./helpers/esm/maybeArrayLike": "./src/helpers/esm/maybeArrayLike.js",
    "./helpers/newArrowCheck": [
      {
        "node": "./src/helpers/newArrowCheck.js",
        "import": "./src/helpers/esm/newArrowCheck.js",
        "default": "./src/helpers/newArrowCheck.js"
      },
      "./src/helpers/newArrowCheck.js"
    ],
    "./helpers/esm/newArrowCheck": "./src/helpers/esm/newArrowCheck.js",
    "./helpers/nonIterableRest": [
      {
        "node": "./src/helpers/nonIterableRest.js",
        "import": "./src/helpers/esm/nonIterableRest.js",
        "default": "./src/helpers/nonIterableRest.js"
      },
      "./src/helpers/nonIterableRest.js"
    ],
    "./helpers/esm/nonIterableRest": "./src/helpers/esm/nonIterableRest.js",
    "./helpers/nonIterableSpread": [
      {
        "node": "./src/helpers/nonIterableSpread.js",
        "import": "./src/helpers/esm/nonIterableSpread.js",
        "default": "./src/helpers/nonIterableSpread.js"
      },
      "./src/helpers/nonIterableSpread.js"
    ],
    "./helpers/esm/nonIterableSpread": "./src/helpers/esm/nonIterableSpread.js",
    "./helpers/nullishReceiverError": [
      {
        "node": "./src/helpers/nullishReceiverError.js",
        "import": "./src/helpers/esm/nullishReceiverError.js",
        "default": "./src/helpers/nullishReceiverError.js"
      },
      "./src/helpers/nullishReceiverError.js"
    ],
    "./helpers/esm/nullishReceiverError": "./src/helpers/esm/nullishReceiverError.js",
    "./helpers/objectDestructuringEmpty": [
      {
        "node": "./src/helpers/objectDestructuringEmpty.js",
        "import": "./src/helpers/esm/objectDestructuringEmpty.js",
        "default": "./src/helpers/objectDestructuringEmpty.js"
      },
      "./src/helpers/objectDestructuringEmpty.js"
    ],
    "./helpers/esm/objectDestructuringEmpty": "./src/helpers/esm/objectDestructuringEmpty.js",
    "./helpers/objectSpread2": [
      {
        "node": "./src/helpers/objectSpread2.js",
        "import": "./src/helpers/esm/objectSpread2.js",
        "default": "./src/helpers/objectSpread2.js"
      },
      "./src/helpers/objectSpread2.js"
    ],
    "./helpers/esm/objectSpread2": "./src/helpers/esm/objectSpread2.js",
    "./helpers/objectWithoutProperties": [
      {
        "node": "./src/helpers/objectWithoutProperties.js",
        "import": "./src/helpers/esm/objectWithoutProperties.js",
        "default": "./src/helpers/objectWithoutProperties.js"
      },
      "./src/helpers/objectWithoutProperties.js"
    ],
    "./helpers/esm/objectWithoutProperties": "./src/helpers/esm/objectWithoutProperties.js",
    "./helpers/objectWithoutPropertiesLoose": [
      {
        "node": "./src/helpers/objectWithoutPropertiesLoose.js",
        "import": "./src/helpers/esm/objectWithoutPropertiesLoose.js",
        "default": "./src/helpers/objectWithoutPropertiesLoose.js"
      },
      "./src/helpers/objectWithoutPropertiesLoose.js"
    ],
    "./helpers/esm/objectWithoutPropertiesLoose": "./src/helpers/esm/objectWithoutPropertiesLoose.js",
    "./helpers/possibleConstructorReturn": [
      {
        "node": "./src/helpers/possibleConstructorReturn.js",
        "import": "./src/helpers/esm/possibleConstructorReturn.js",
        "default": "./src/helpers/possibleConstructorReturn.js"
      },
      "./src/helpers/possibleConstructorReturn.js"
    ],
    "./helpers/esm/possibleConstructorReturn": "./src/helpers/esm/possibleConstructorReturn.js",
    "./helpers/readOnlyError": [
      {
        "node": "./src/helpers/readOnlyError.js",
        "import": "./src/helpers/esm/readOnlyError.js",
        "default": "./src/helpers/readOnlyError.js"
      },
      "./src/helpers/readOnlyError.js"
    ],
    "./helpers/esm/readOnlyError": "./src/helpers/esm/readOnlyError.js",
    "./helpers/regeneratorRuntime": [
      {
        "node": "./src/helpers/regeneratorRuntime.js",
        "import": "./src/helpers/esm/regeneratorRuntime.js",
        "default": "./src/helpers/regeneratorRuntime.js"
      },
      "./src/helpers/regeneratorRuntime.js"
    ],
    "./helpers/esm/regeneratorRuntime": "./src/helpers/esm/regeneratorRuntime.js",
    "./helpers/set": [
      {
        "node": "./src/helpers/set.js",
        "import": "./src/helpers/esm/set.js",
        "default": "./src/helpers/set.js"
      },
      "./src/helpers/set.js"
    ],
    "./helpers/esm/set": "./src/helpers/esm/set.js",
    "./helpers/setFunctionName": [
      {
        "node": "./src/helpers/setFunctionName.js",
        "import": "./src/helpers/esm/setFunctionName.js",
        "default": "./src/helpers/setFunctionName.js"
      },
      "./src/helpers/setFunctionName.js"
    ],
    "./helpers/esm/setFunctionName": "./src/helpers/esm/setFunctionName.js",
    "./helpers/setPrototypeOf": [
      {
        "node": "./src/helpers/setPrototypeOf.js",
        "import": "./src/helpers/esm/setPrototypeOf.js",
        "default": "./src/helpers/setPrototypeOf.js"
      },
      "./src/helpers/setPrototypeOf.js"
    ],
    "./helpers/esm/setPrototypeOf": "./src/helpers/esm/setPrototypeOf.js",
    "./helpers/skipFirstGeneratorNext": [
      {
        "node": "./src/helpers/skipFirstGeneratorNext.js",
        "import": "./src/helpers/esm/skipFirstGeneratorNext.js",
        "default": "./src/helpers/skipFirstGeneratorNext.js"
      },
      "./src/helpers/skipFirstGeneratorNext.js"
    ],
    "./helpers/esm/skipFirstGeneratorNext": "./src/helpers/esm/skipFirstGeneratorNext.js",
    "./helpers/slicedToArray": [
      {
        "node": "./src/helpers/slicedToArray.js",
        "import": "./src/helpers/esm/slicedToArray.js",
        "default": "./src/helpers/slicedToArray.js"
      },
      "./src/helpers/slicedToArray.js"
    ],
    "./helpers/esm/slicedToArray": "./src/helpers/esm/slicedToArray.js",
    "./helpers/superPropBase": [
      {
        "node": "./src/helpers/superPropBase.js",
        "import": "./src/helpers/esm/superPropBase.js",
        "default": "./src/helpers/superPropBase.js"
      },
      "./src/helpers/superPropBase.js"
    ],
    "./helpers/esm/superPropBase": "./src/helpers/esm/superPropBase.js",
    "./helpers/superPropGet": [
      {
        "node": "./src/helpers/superPropGet.js",
        "import": "./src/helpers/esm/superPropGet.js",
        "default": "./src/helpers/superPropGet.js"
      },
      "./src/helpers/superPropGet.js"
    ],
    "./helpers/esm/superPropGet": "./src/helpers/esm/superPropGet.js",
    "./helpers/superPropSet": [
      {
        "node": "./src/helpers/superPropSet.js",
        "import": "./src/helpers/esm/superPropSet.js",
        "default": "./src/helpers/superPropSet.js"
      },
      "./src/helpers/superPropSet.js"
    ],
    "./helpers/esm/superPropSet": "./src/helpers/esm/superPropSet.js",
    "./helpers/taggedTemplateLiteral": [
      {
        "node": "./src/helpers/taggedTemplateLiteral.js",
        "import": "./src/helpers/esm/taggedTemplateLiteral.js",
        "default": "./src/helpers/taggedTemplateLiteral.js"
      },
      "./src/helpers/taggedTemplateLiteral.js"
    ],
    "./helpers/esm/taggedTemplateLiteral": "./src/helpers/esm/taggedTemplateLiteral.js",
    "./helpers/taggedTemplateLiteralLoose": [
      {
        "node": "./src/helpers/taggedTemplateLiteralLoose.js",
        "import": "./src/helpers/esm/taggedTemplateLiteralLoose.js",
        "default": "./src/helpers/taggedTemplateLiteralLoose.js"
      },
      "./src/helpers/taggedTemplateLiteralLoose.js"
    ],
    "./helpers/esm/taggedTemplateLiteralLoose": "./src/helpers/esm/taggedTemplateLiteralLoose.js",
    "./helpers/tdz": [
      {
        "node": "./src/helpers/tdz.js",
        "import": "./src/helpers/esm/tdz.js",
        "default": "./src/helpers/tdz.js"
      },
      "./src/helpers/tdz.js"
    ],
    "./helpers/esm/tdz": "./src/helpers/esm/tdz.js",
    "./helpers/temporalRef": [
      {
        "node": "./src/helpers/temporalRef.js",
        "import": "./src/helpers/esm/temporalRef.js",
        "default": "./src/helpers/temporalRef.js"
      },
      "./src/helpers/temporalRef.js"
    ],
    "./helpers/esm/temporalRef": "./src/helpers/esm/temporalRef.js",
    "./helpers/temporalUndefined": [
      {
        "node": "./src/helpers/temporalUndefined.js",
        "import": "./src/helpers/esm/temporalUndefined.js",
        "default": "./src/helpers/temporalUndefined.js"
      },
      "./src/helpers/temporalUndefined.js"
    ],
    "./helpers/esm/temporalUndefined": "./src/helpers/esm/temporalUndefined.js",
    "./helpers/toArray": [
      {
        "node": "./src/helpers/toArray.js",
        "import": "./src/helpers/esm/toArray.js",
        "default": "./src/helpers/toArray.js"
      },
      "./src/helpers/toArray.js"
    ],
    "./helpers/esm/toArray": "./src/helpers/esm/toArray.js",
    "./helpers/toConsumableArray": [
      {
        "node": "./src/helpers/toConsumableArray.js",
        "import": "./src/helpers/esm/toConsumableArray.js",
        "default": "./src/helpers/toConsumableArray.js"
      },
      "./src/helpers/toConsumableArray.js"
    ],
    "./helpers/esm/toConsumableArray": "./src/helpers/esm/toConsumableArray.js",
    "./helpers/toPrimitive": [
      {
        "node": "./src/helpers/toPrimitive.js",
        "import": "./src/helpers/esm/toPrimitive.js",
        "default": "./src/helpers/toPrimitive.js"
      },
      "./src/helpers/toPrimitive.js"
    ],
    "./helpers/esm/toPrimitive": "./src/helpers/esm/toPrimitive.js",
    "./helpers/toPropertyKey": [
      {
        "node": "./src/helpers/toPropertyKey.js",
        "import": "./src/helpers/esm/toPropertyKey.js",
        "default": "./src/helpers/toPropertyKey.js"
      },
      "./src/helpers/toPropertyKey.js"
    ],
    "./helpers/esm/toPropertyKey": "./src/helpers/esm/toPropertyKey.js",
    "./helpers/toSetter": [
      {
        "node": "./src/helpers/toSetter.js",
        "import": "./src/helpers/esm/toSetter.js",
        "default": "./src/helpers/toSetter.js"
      },
      "./src/helpers/toSetter.js"
    ],
    "./helpers/esm/toSetter": "./src/helpers/esm/toSetter.js",
    "./helpers/typeof": [
      {
        "node": "./src/helpers/typeof.js",
        "import": "./src/helpers/esm/typeof.js",
        "default": "./src/helpers/typeof.js"
      },
      "./src/helpers/typeof.js"
    ],
    "./helpers/esm/typeof": "./src/helpers/esm/typeof.js",
    "./helpers/unsupportedIterableToArray": [
      {
        "node": "./src/helpers/unsupportedIterableToArray.js",
        "import": "./src/helpers/esm/unsupportedIterableToArray.js",
        "default": "./src/helpers/unsupportedIterableToArray.js"
      },
      "./src/helpers/unsupportedIterableToArray.js"
    ],
    "./helpers/esm/unsupportedIterableToArray": "./src/helpers/esm/unsupportedIterableToArray.js",
    "./helpers/usingCtx": [
      {
        "node": "./src/helpers/usingCtx.js",
        "import": "./src/helpers/esm/usingCtx.js",
        "default": "./src/helpers/usingCtx.js"
      },
      "./src/helpers/usingCtx.js"
    ],
    "./helpers/esm/usingCtx": "./src/helpers/esm/usingCtx.js",
    "./helpers/wrapAsyncGenerator": [
      {
        "node": "./src/helpers/wrapAsyncGenerator.js",
        "import": "./src/helpers/esm/wrapAsyncGenerator.js",
        "default": "./src/helpers/wrapAsyncGenerator.js"
      },
      "./src/helpers/wrapAsyncGenerator.js"
    ],
    "./helpers/esm/wrapAsyncGenerator": "./src/helpers/esm/wrapAsyncGenerator.js",
    "./helpers/wrapNativeSuper": [
      {
        "node": "./src/helpers/wrapNativeSuper.js",
        "import": "./src/helpers/esm/wrapNativeSuper.js",
        "default": "./src/helpers/wrapNativeSuper.js"
      },
      "./src/helpers/wrapNativeSuper.js"
    ],
    "./helpers/esm/wrapNativeSuper": "./src/helpers/esm/wrapNativeSuper.js",
    "./helpers/wrapRegExp": [
      {
        "node": "./src/helpers/wrapRegExp.js",
        "import": "./src/helpers/esm/wrapRegExp.js",
        "default": "./src/helpers/wrapRegExp.js"
      },
      "./src/helpers/wrapRegExp.js"
    ],
    "./helpers/esm/wrapRegExp": "./src/helpers/esm/wrapRegExp.js",
    "./helpers/writeOnlyError": [
      {
        "node": "./src/helpers/writeOnlyError.js",
        "import": "./src/helpers/esm/writeOnlyError.js",
        "default": "./src/helpers/writeOnlyError.js"
      },
      "./src/helpers/writeOnlyError.js"
    ],
    "./helpers/esm/writeOnlyError": "./src/helpers/esm/writeOnlyError.js",
    "./helpers/AwaitValue": [
      {
        "node": "./src/helpers/AwaitValue.js",
        "import": "./src/helpers/esm/AwaitValue.js",
        "default": "./src/helpers/AwaitValue.js"
      },
      "./src/helpers/AwaitValue.js"
    ],
    "./helpers/esm/AwaitValue": "./src/helpers/esm/AwaitValue.js",
    "./helpers/applyDecs": [
      {
        "node": "./src/helpers/applyDecs.js",
        "import": "./src/helpers/esm/applyDecs.js",
        "default": "./src/helpers/applyDecs.js"
      },
      "./src/helpers/applyDecs.js"
    ],
    "./helpers/esm/applyDecs": "./src/helpers/esm/applyDecs.js",
    "./helpers/applyDecs2203": [
      {
        "node": "./src/helpers/applyDecs2203.js",
        "import": "./src/helpers/esm/applyDecs2203.js",
        "default": "./src/helpers/applyDecs2203.js"
      },
      "./src/helpers/applyDecs2203.js"
    ],
    "./helpers/esm/applyDecs2203": "./src/helpers/esm/applyDecs2203.js",
    "./helpers/applyDecs2203R": [
      {
        "node": "./src/helpers/applyDecs2203R.js",
        "import": "./src/helpers/esm/applyDecs2203R.js",
        "default": "./src/helpers/applyDecs2203R.js"
      },
      "./src/helpers/applyDecs2203R.js"
    ],
    "./helpers/esm/applyDecs2203R": "./src/helpers/esm/applyDecs2203R.js",
    "./helpers/applyDecs2301": [
      {
        "node": "./src/helpers/applyDecs2301.js",
        "import": "./src/helpers/esm/applyDecs2301.js",
        "default": "./src/helpers/applyDecs2301.js"
      },
      "./src/helpers/applyDecs2301.js"
    ],
    "./helpers/esm/applyDecs2301": "./src/helpers/esm/applyDecs2301.js",
    "./helpers/applyDecs2305": [
      {
        "node": "./src/helpers/applyDecs2305.js",
        "import": "./src/helpers/esm/applyDecs2305.js",
        "default": "./src/helpers/applyDecs2305.js"
      },
      "./src/helpers/applyDecs2305.js"
    ],
    "./helpers/esm/applyDecs2305": "./src/helpers/esm/applyDecs2305.js",
    "./helpers/classApplyDescriptorDestructureSet": [
      {
        "node": "./src/helpers/classApplyDescriptorDestructureSet.js",
        "import": "./src/helpers/esm/classApplyDescriptorDestructureSet.js",
        "default": "./src/helpers/classApplyDescriptorDestructureSet.js"
      },
      "./src/helpers/classApplyDescriptorDestructureSet.js"
    ],
    "./helpers/esm/classApplyDescriptorDestructureSet": "./src/helpers/esm/classApplyDescriptorDestructureSet.js",
    "./helpers/classApplyDescriptorGet": [
      {
        "node": "./src/helpers/classApplyDescriptorGet.js",
        "import": "./src/helpers/esm/classApplyDescriptorGet.js",
        "default": "./src/helpers/classApplyDescriptorGet.js"
      },
      "./src/helpers/classApplyDescriptorGet.js"
    ],
    "./helpers/esm/classApplyDescriptorGet": "./src/helpers/esm/classApplyDescriptorGet.js",
    "./helpers/classApplyDescriptorSet": [
      {
        "node": "./src/helpers/classApplyDescriptorSet.js",
        "import": "./src/helpers/esm/classApplyDescriptorSet.js",
        "default": "./src/helpers/classApplyDescriptorSet.js"
      },
      "./src/helpers/classApplyDescriptorSet.js"
    ],
    "./helpers/esm/classApplyDescriptorSet": "./src/helpers/esm/classApplyDescriptorSet.js",
    "./helpers/classCheckPrivateStaticAccess": [
      {
        "node": "./src/helpers/classCheckPrivateStaticAccess.js",
        "import": "./src/helpers/esm/classCheckPrivateStaticAccess.js",
        "default": "./src/helpers/classCheckPrivateStaticAccess.js"
      },
      "./src/helpers/classCheckPrivateStaticAccess.js"
    ],
    "./helpers/esm/classCheckPrivateStaticAccess": "./src/helpers/esm/classCheckPrivateStaticAccess.js",
    "./helpers/classCheckPrivateStaticFieldDescriptor": [
      {
        "node": "./src/helpers/classCheckPrivateStaticFieldDescriptor.js",
        "import": "./src/helpers/esm/classCheckPrivateStaticFieldDescriptor.js",
        "default": "./src/helpers/classCheckPrivateStaticFieldDescriptor.js"
      },
      "./src/helpers/classCheckPrivateStaticFieldDescriptor.js"
    ],
    "./helpers/esm/classCheckPrivateStaticFieldDescriptor": "./src/helpers/esm/classCheckPrivateStaticFieldDescriptor.js",
    "./helpers/classExtractFieldDescriptor": [
      {
        "node": "./src/helpers/classExtractFieldDescriptor.js",
        "import": "./src/helpers/esm/classExtractFieldDescriptor.js",
        "default": "./src/helpers/classExtractFieldDescriptor.js"
      },
      "./src/helpers/classExtractFieldDescriptor.js"
    ],
    "./helpers/esm/classExtractFieldDescriptor": "./src/helpers/esm/classExtractFieldDescriptor.js",
    "./helpers/classPrivateFieldDestructureSet": [
      {
        "node": "./src/helpers/classPrivateFieldDestructureSet.js",
        "import": "./src/helpers/esm/classPrivateFieldDestructureSet.js",
        "default": "./src/helpers/classPrivateFieldDestructureSet.js"
      },
      "./src/helpers/classPrivateFieldDestructureSet.js"
    ],
    "./helpers/esm/classPrivateFieldDestructureSet": "./src/helpers/esm/classPrivateFieldDestructureSet.js",
    "./helpers/classPrivateFieldGet": [
      {
        "node": "./src/helpers/classPrivateFieldGet.js",
        "import": "./src/helpers/esm/classPrivateFieldGet.js",
        "default": "./src/helpers/classPrivateFieldGet.js"
      },
      "./src/helpers/classPrivateFieldGet.js"
    ],
    "./helpers/esm/classPrivateFieldGet": "./src/helpers/esm/classPrivateFieldGet.js",
    "./helpers/classPrivateFieldSet": [
      {
        "node": "./src/helpers/classPrivateFieldSet.js",
        "import": "./src/helpers/esm/classPrivateFieldSet.js",
        "default": "./src/helpers/classPrivateFieldSet.js"
      },
      "./src/helpers/classPrivateFieldSet.js"
    ],
    "./helpers/esm/classPrivateFieldSet": "./src/helpers/esm/classPrivateFieldSet.js",
    "./helpers/classPrivateMethodGet": [
      {
        "node": "./src/helpers/classPrivateMethodGet.js",
        "import": "./src/helpers/esm/classPrivateMethodGet.js",
        "default": "./src/helpers/classPrivateMethodGet.js"
      },
      "./src/helpers/classPrivateMethodGet.js"
    ],
    "./helpers/esm/classPrivateMethodGet": "./src/helpers/esm/classPrivateMethodGet.js",
    "./helpers/classPrivateMethodSet": [
      {
        "node": "./src/helpers/classPrivateMethodSet.js",
        "import": "./src/helpers/esm/classPrivateMethodSet.js",
        "default": "./src/helpers/classPrivateMethodSet.js"
      },
      "./src/helpers/classPrivateMethodSet.js"
    ],
    "./helpers/esm/classPrivateMethodSet": "./src/helpers/esm/classPrivateMethodSet.js",
    "./helpers/classStaticPrivateFieldDestructureSet": [
      {
        "node": "./src/helpers/classStaticPrivateFieldDestructureSet.js",
        "import": "./src/helpers/esm/classStaticPrivateFieldDestructureSet.js",
        "default": "./src/helpers/classStaticPrivateFieldDestructureSet.js"
      },
      "./src/helpers/classStaticPrivateFieldDestructureSet.js"
    ],
    "./helpers/esm/classStaticPrivateFieldDestructureSet": "./src/helpers/esm/classStaticPrivateFieldDestructureSet.js",
    "./helpers/classStaticPrivateFieldSpecGet": [
      {
        "node": "./src/helpers/classStaticPrivateFieldSpecGet.js",
        "import": "./src/helpers/esm/classStaticPrivateFieldSpecGet.js",
        "default": "./src/helpers/classStaticPrivateFieldSpecGet.js"
      },
      "./src/helpers/classStaticPrivateFieldSpecGet.js"
    ],
    "./helpers/esm/classStaticPrivateFieldSpecGet": "./src/helpers/esm/classStaticPrivateFieldSpecGet.js",
    "./helpers/classStaticPrivateFieldSpecSet": [
      {
        "node": "./src/helpers/classStaticPrivateFieldSpecSet.js",
        "import": "./src/helpers/esm/classStaticPrivateFieldSpecSet.js",
        "default": "./src/helpers/classStaticPrivateFieldSpecSet.js"
      },
      "./src/helpers/classStaticPrivateFieldSpecSet.js"
    ],
    "./helpers/esm/classStaticPrivateFieldSpecSet": "./src/helpers/esm/classStaticPrivateFieldSpecSet.js",
    "./helpers/classStaticPrivateMethodSet": [
      {
        "node": "./src/helpers/classStaticPrivateMethodSet.js",
        "import": "./src/helpers/esm/classStaticPrivateMethodSet.js",
        "default": "./src/helpers/classStaticPrivateMethodSet.js"
      },
      "./src/helpers/classStaticPrivateMethodSet.js"
    ],
    "./helpers/esm/classStaticPrivateMethodSet": "./src/helpers/esm/classStaticPrivateMethodSet.js",
    "./helpers/defineEnumerableProperties": [
      {
        "node": "./src/helpers/defineEnumerableProperties.js",
        "import": "./src/helpers/esm/defineEnumerableProperties.js",
        "default": "./src/helpers/defineEnumerableProperties.js"
      },
      "./src/helpers/defineEnumerableProperties.js"
    ],
    "./helpers/esm/defineEnumerableProperties": "./src/helpers/esm/defineEnumerableProperties.js",
    "./helpers/dispose": [
      {
        "node": "./src/helpers/dispose.js",
        "import": "./src/helpers/esm/dispose.js",
        "default": "./src/helpers/dispose.js"
      },
      "./src/helpers/dispose.js"
    ],
    "./helpers/esm/dispose": "./src/helpers/esm/dispose.js",
    "./helpers/objectSpread": [
      {
        "node": "./src/helpers/objectSpread.js",
        "import": "./src/helpers/esm/objectSpread.js",
        "default": "./src/helpers/objectSpread.js"
      },
      "./src/helpers/objectSpread.js"
    ],
    "./helpers/esm/objectSpread": "./src/helpers/esm/objectSpread.js",
    "./helpers/using": [
      {
        "node": "./src/helpers/using.js",
        "import": "./src/helpers/esm/using.js",
        "default": "./src/helpers/using.js"
      },
      "./src/helpers/using.js"
    ],
    "./helpers/esm/using": "./src/helpers/esm/using.js",
    "./package": "./package.json",
    "./package.json": "./package.json",
    "./regenerator": "./regenerator/index.js",
    "./regenerator/*.js": "./regenerator/*.js",
    "./regenerator/": "./regenerator/"
  },
  "engines": {
    "node": ">=6.9.0"
  },
  "type": "commonjs"
}<|MERGE_RESOLUTION|>--- conflicted
+++ resolved
@@ -1,10 +1,6 @@
 {
   "name": "@oxc-project/runtime",
-<<<<<<< HEAD
-  "version": "0.82.0",
-=======
   "version": "0.82.1",
->>>>>>> 51f6c846
   "description": "Oxc's modular runtime helpers",
   "license": "MIT",
   "repository": {
