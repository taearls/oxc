--- conflicted
+++ resolved
@@ -1,10 +1,6 @@
 {
   "name": "@oxc-project/types",
-<<<<<<< HEAD
-  "version": "0.82.0",
-=======
   "version": "0.82.1",
->>>>>>> 51f6c846
   "description": "Types for Oxc AST nodes",
   "type": "commonjs",
   "keywords": [
