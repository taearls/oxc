           | Oxc        | ESBuild    | Oxc        | ESBuild    |
Original   | minified   | minified   | gzip       | gzip       | Iterations | File      
-------------------------------------------------------------------------------------
<<<<<<< HEAD
72.14 kB   | 23.47 kB   | 23.70 kB   | 8.47 kB    | 8.54 kB    |          2 | react.development.js 
=======
72.14 kB   | 23.38 kB   | 23.70 kB   | 8.45 kB    | 8.54 kB    |          2 | react.development.js 
>>>>>>> 51f6c846

173.90 kB  | 59.48 kB   | 59.82 kB   | 19.18 kB   | 19.33 kB   |          2 | moment.js  

287.63 kB  | 89.34 kB   | 90.07 kB   | 30.94 kB   | 31.95 kB   |          2 | jquery.js  

342.15 kB  | 117.22 kB  | 118.14 kB  | 43.27 kB   | 44.37 kB   |          2 | vue.js     

<<<<<<< HEAD
544.10 kB  | 71.38 kB   | 72.48 kB   | 25.85 kB   | 26.20 kB   |          2 | lodash.js  
=======
544.10 kB  | 71.38 kB   | 72.48 kB   | 25.85 kB   | 26.20 kB   |          1 | lodash.js  
>>>>>>> 51f6c846

555.77 kB  | 270.87 kB  | 270.13 kB  | 88.23 kB   | 90.80 kB   |          2 | d3.js      

1.01 MB    | 440.04 kB  | 458.89 kB  | 122.28 kB  | 126.71 kB  |          2 | bundle.min.js 

1.25 MB    | 646.98 kB  | 646.76 kB  | 160.27 kB  | 163.73 kB  |          2 | three.js   

<<<<<<< HEAD
2.14 MB    | 717.51 kB  | 724.14 kB  | 161.88 kB  | 181.07 kB  |          2 | victory.js 

3.20 MB    | 1.01 MB    | 1.01 MB    | 324.08 kB  | 331.56 kB  |          2 | echarts.js 

6.69 MB    | 2.25 MB    | 2.31 MB    | 463.12 kB  | 488.28 kB  |          3 | antd.js    

10.95 MB   | 3.35 MB    | 3.49 MB    | 860.97 kB  | 915.50 kB  |          2 | typescript.js 
=======
2.14 MB    | 715.37 kB  | 724.14 kB  | 161.66 kB  | 181.07 kB  |          2 | victory.js 

3.20 MB    | 1.01 MB    | 1.01 MB    | 323.98 kB  | 331.56 kB  |          2 | echarts.js 

6.69 MB    | 2.23 MB    | 2.31 MB    | 461.69 kB  | 488.28 kB  |          3 | antd.js    

10.95 MB   | 3.35 MB    | 3.49 MB    | 860.59 kB  | 915.50 kB  |          2 | typescript.js 
>>>>>>> 51f6c846
<|MERGE_RESOLUTION|>--- conflicted
+++ resolved
@@ -1,11 +1,7 @@
            | Oxc        | ESBuild    | Oxc        | ESBuild    |
 Original   | minified   | minified   | gzip       | gzip       | Iterations | File      
 -------------------------------------------------------------------------------------
-<<<<<<< HEAD
-72.14 kB   | 23.47 kB   | 23.70 kB   | 8.47 kB    | 8.54 kB    |          2 | react.development.js 
-=======
 72.14 kB   | 23.38 kB   | 23.70 kB   | 8.45 kB    | 8.54 kB    |          2 | react.development.js 
->>>>>>> 51f6c846
 
 173.90 kB  | 59.48 kB   | 59.82 kB   | 19.18 kB   | 19.33 kB   |          2 | moment.js  
 
@@ -13,11 +9,7 @@
 
 342.15 kB  | 117.22 kB  | 118.14 kB  | 43.27 kB   | 44.37 kB   |          2 | vue.js     
 
-<<<<<<< HEAD
-544.10 kB  | 71.38 kB   | 72.48 kB   | 25.85 kB   | 26.20 kB   |          2 | lodash.js  
-=======
 544.10 kB  | 71.38 kB   | 72.48 kB   | 25.85 kB   | 26.20 kB   |          1 | lodash.js  
->>>>>>> 51f6c846
 
 555.77 kB  | 270.87 kB  | 270.13 kB  | 88.23 kB   | 90.80 kB   |          2 | d3.js      
 
@@ -25,15 +17,6 @@
 
 1.25 MB    | 646.98 kB  | 646.76 kB  | 160.27 kB  | 163.73 kB  |          2 | three.js   
 
-<<<<<<< HEAD
-2.14 MB    | 717.51 kB  | 724.14 kB  | 161.88 kB  | 181.07 kB  |          2 | victory.js 
-
-3.20 MB    | 1.01 MB    | 1.01 MB    | 324.08 kB  | 331.56 kB  |          2 | echarts.js 
-
-6.69 MB    | 2.25 MB    | 2.31 MB    | 463.12 kB  | 488.28 kB  |          3 | antd.js    
-
-10.95 MB   | 3.35 MB    | 3.49 MB    | 860.97 kB  | 915.50 kB  |          2 | typescript.js 
-=======
 2.14 MB    | 715.37 kB  | 724.14 kB  | 161.66 kB  | 181.07 kB  |          2 | victory.js 
 
 3.20 MB    | 1.01 MB    | 1.01 MB    | 323.98 kB  | 331.56 kB  |          2 | echarts.js 
@@ -41,4 +24,3 @@
 6.69 MB    | 2.23 MB    | 2.31 MB    | 461.69 kB  | 488.28 kB  |          3 | antd.js    
 
 10.95 MB   | 3.35 MB    | 3.49 MB    | 860.59 kB  | 915.50 kB  |          2 | typescript.js 
->>>>>>> 51f6c846
