--- conflicted
+++ resolved
@@ -14,10 +14,6 @@
 const FORMATTER_CRATE_PATH: &str = "crates/oxc_formatter";
 
 /// Based on the prettier printing comments algorithm, these nodes don't need to print comments.
-<<<<<<< HEAD
-const AST_NODE_WITHOUT_PRINTING_COMMENTS_LIST: &[&str] =
-    &["FormalParameters", "FunctionBody", "CatchParameter", "CatchClause"];
-=======
 const AST_NODE_WITHOUT_PRINTING_COMMENTS_LIST: &[&str] = &[
     "FormalParameters",
     "FunctionBody",
@@ -30,7 +26,6 @@
     "ExportDefaultDeclaration",
     "TSClassImplements",
 ];
->>>>>>> 51f6c846
 
 const NEEDS_PARENTHESES: &[&str] = &[
     "Class",
