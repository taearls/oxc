--- conflicted
+++ resolved
@@ -41,19 +41,6 @@
 /// See also: <https://github.com/oxc-project/oxc/issues/11490>
 const STRUCTS_BLACK_LIST: &[&str] = &["BindingPattern", "Span"];
 
-/// Enums to create an `AstKind` for.
-///
-/// Apart from this list, enums don't have `AstKind`s.
-///
-/// Ideally we don't want any enums to have `AstKind`s.
-/// We are working towards removing all the items from this list.
-/// <https://github.com/oxc-project/oxc/issues/11490>
-<<<<<<< HEAD
-const ENUMS_WHITE_LIST: &[&str] = &["SimpleAssignmentTarget"];
-=======
-const ENUMS_WHITE_LIST: &[&str] = &["Argument"];
->>>>>>> 308a105f
-
 /// Generator for `AstKind`, `AstType`, and related code.
 pub struct AstKindGenerator;
 
@@ -84,20 +71,6 @@
                 struct_def.name()
             );
             struct_def.kind.has_kind = false;
-        }
-
-        // Set `has_kind = true` for enums in white list
-        for &type_name in ENUMS_WHITE_LIST {
-            let type_def = schema.type_by_name_mut(type_name);
-            let TypeDef::Enum(enum_def) = type_def else {
-                panic!("Type which isn't an enum `{}` in `ENUMS_WHITE_LIST`", type_def.name());
-            };
-            assert!(
-                enum_def.visit.has_visitor(),
-                "Enum `{}` is not visited, cannot have an `AstKind`",
-                enum_def.name()
-            );
-            enum_def.kind.has_kind = true;
         }
     }
 
