# Changelog

All notable changes to this package will be documented in this file.

The format is based on [Keep a Changelog](https://keepachangelog.com/en/1.0.0).

<<<<<<< HEAD
=======


>>>>>>> 51f6c846
## [0.82.0] - 2025-08-12

### 🚜 Refactor

- bf9ae3b ast/estree: Remove custom serializer for `TSImportTypeQualifier` (#12961) (overlookmotel)


## [0.82.0] - 2025-08-12

### 🚜 Refactor

- bf9ae3b ast/estree: Remove custom serializer for `TSImportTypeQualifier` (#12961) (overlookmotel)


## [0.81.0] - 2025-08-06

### 💥 BREAKING CHANGES

- 2cc1001 ast: [**BREAKING**] Remove `ExportDefaultDeclaration` `exported` field (#12808) (overlookmotel)
- 50b91ac ast: [**BREAKING**] Remove `IdentifierReference` from `qualifier` field of `TSImportType` (#12799) (camc314)

### 🐛 Bug Fixes

- 47e2c59 estree: Fix serialization of `TSImportTypeQualifier` (#12801) (camc314)


## [0.81.0] - 2025-08-06

### 💥 BREAKING CHANGES

- 2cc1001 ast: [**BREAKING**] Remove `ExportDefaultDeclaration` `exported` field (#12808) (overlookmotel)
- 50b91ac ast: [**BREAKING**] Remove `IdentifierReference` from `qualifier` field of `TSImportType` (#12799) (camc314)

### 🐛 Bug Fixes

- 47e2c59 estree: Fix serialization of `TSImportTypeQualifier` (#12801) (camc314)


## [0.80.0] - 2025-08-03

### 💥 BREAKING CHANGES

- cd93174 ast: [**BREAKING**] Introduce `WithClauseKeyword` (#12741) (overlookmotel)
- 7332ae4 ast: [**BREAKING**] Box `rest` fields of `ArrayAssignmentTarget` and `ObjectAssignmentTarget` (#12698) (Copilot)

### 🧪 Testing

- 0ec214b napi: Compile tests in debug mode (#12750) (overlookmotel)
- 2f255a0 napi/parser: Ensure `target` dir exists (#12751) (overlookmotel)
- 02504b9 napi/parser: Disable raw transfer tests by default (#12742) (overlookmotel)


## [0.80.0] - 2025-08-03

### 💥 BREAKING CHANGES

- cd93174 ast: [**BREAKING**] Introduce `WithClauseKeyword` (#12741) (overlookmotel)
- 7332ae4 ast: [**BREAKING**] Box `rest` fields of `ArrayAssignmentTarget` and `ObjectAssignmentTarget` (#12698) (Copilot)

### 🧪 Testing

- 0ec214b napi: Compile tests in debug mode (#12750) (overlookmotel)
- 2f255a0 napi/parser: Ensure `target` dir exists (#12751) (overlookmotel)
- 02504b9 napi/parser: Disable raw transfer tests by default (#12742) (overlookmotel)




## [0.79.0] - 2025-07-30

### 🚜 Refactor

- 8717807 napi/oxlint: Make `types.js` importable (#12581) (overlookmotel)
- f0b1f0d napi/oxlint, napi/parser: Remove source length from `RawTransferMetadata` (#12483) (overlookmotel)

### ⚡ Performance

- 69f8b63 napi/parser, napi/oxlint: Lazy visit: faster check for exit visitor (#12496) (overlookmotel)


## [0.79.0] - 2025-07-30

### 🚜 Refactor

- 8717807 napi/oxlint: Make `types.js` importable (#12581) (overlookmotel)
- f0b1f0d napi/oxlint, napi/parser: Remove source length from `RawTransferMetadata` (#12483) (overlookmotel)

### ⚡ Performance

- 69f8b63 napi/parser, napi/oxlint: Lazy visit: faster check for exit visitor (#12496) (overlookmotel)




## [0.77.3] - 2025-07-20

### 🚀 Features

- bc0fbe5 allocator: `AllocatorPool` store IDs in `Allocator`s (#12310) (overlookmotel)

### 🚜 Refactor

- c5dff1e linter, napi/parser: Add `source_len` field to `RawTransferMetadata` (#12383) (overlookmotel)
- 5e3b415 linter: Duplicate `RawTransferMetadata` in `oxc_linter` crate (#12382) (overlookmotel)
- 319fc3b allocator/fixed-size: Store `alloc_ptr` in the memory block backing the allocator (#12380) (overlookmotel)
- 8fe1aec ast_tools, allocator, napi/parser: Rename vars (#12379) (overlookmotel)


## [0.77.3] - 2025-07-20

### 🚀 Features

- bc0fbe5 allocator: `AllocatorPool` store IDs in `Allocator`s (#12310) (overlookmotel)

### 🚜 Refactor

- c5dff1e linter, napi/parser: Add `source_len` field to `RawTransferMetadata` (#12383) (overlookmotel)
- 5e3b415 linter: Duplicate `RawTransferMetadata` in `oxc_linter` crate (#12382) (overlookmotel)
- 319fc3b allocator/fixed-size: Store `alloc_ptr` in the memory block backing the allocator (#12380) (overlookmotel)
- 8fe1aec ast_tools, allocator, napi/parser: Rename vars (#12379) (overlookmotel)


## [0.77.2] - 2025-07-17

### 🚜 Refactor

- 4517624 napi/parser: Use `sourceByteLen` for UTF8 source length (#12365) (overlookmotel)


## [0.77.2] - 2025-07-17

### 🚜 Refactor

- 4517624 napi/parser: Use `sourceByteLen` for UTF8 source length (#12365) (overlookmotel)


## [0.77.1] - 2025-07-16

### 🚀 Features

- 9b14fbc ast: Add `ThisExpression` to `TSTypeName` (#12156) (Boshen)

### 🚜 Refactor

- a2da682 napi/parser: Clarify pointer maths (#12300) (overlookmotel)
- 2f9bd11 allocator: Fixed size allocator leave space for metadata after arena (#12278) (overlookmotel)
- 5fba91c napi/parser: Raw transfer: introduce metadata struct (#12269) (overlookmotel)
- 39ef911 napi/parser, allocator: Raw transfer: store buffer size and align as consts (#12275) (overlookmotel)
- d009bdb napi/parser: Raw transfer: store offsets as consts (#12268) (overlookmotel)
- 43f61ed napi/parser: Correct comment about raw transfer buffer size (#12273) (overlookmotel)
- 28ed99b napi/parser: Do not compile raw transfer code on WASM (#12271) (overlookmotel)

### ⚡ Performance

- cc1e9fc napi/parser: Raw transfer: reduce size of buffer by 16 bytes (#12277) (overlookmotel)
- 28be5de napi/parser: Raw transfer: move check for supported platform (#12274) (overlookmotel)


## [0.77.1] - 2025-07-16

### 🚀 Features

- 9b14fbc ast: Add `ThisExpression` to `TSTypeName` (#12156) (Boshen)

### 🚜 Refactor

- a2da682 napi/parser: Clarify pointer maths (#12300) (overlookmotel)
- 2f9bd11 allocator: Fixed size allocator leave space for metadata after arena (#12278) (overlookmotel)
- 5fba91c napi/parser: Raw transfer: introduce metadata struct (#12269) (overlookmotel)
- 39ef911 napi/parser, allocator: Raw transfer: store buffer size and align as consts (#12275) (overlookmotel)
- d009bdb napi/parser: Raw transfer: store offsets as consts (#12268) (overlookmotel)
- 43f61ed napi/parser: Correct comment about raw transfer buffer size (#12273) (overlookmotel)
- 28ed99b napi/parser: Do not compile raw transfer code on WASM (#12271) (overlookmotel)

### ⚡ Performance

- cc1e9fc napi/parser: Raw transfer: reduce size of buffer by 16 bytes (#12277) (overlookmotel)
- 28be5de napi/parser: Raw transfer: move check for supported platform (#12274) (overlookmotel)


## [0.77.0] - 2025-07-12

### 🚀 Features

- 407429a napi/parser,napi/transform: Accept `lang=dts` (#12154) (Boshen)

### 🚜 Refactor

- baa3726 tests/napi: Add `build-test` script for tests (#12132) (camc314)

### ⚡ Performance

- 4c35f4a napi/parser: Optimize raw transfer deserializer for `TSClassImplements` (#12158) (overlookmotel)


## [0.77.0] - 2025-07-12

### 🚀 Features

- 407429a napi/parser,napi/transform: Accept `lang=dts` (#12154) (Boshen)

### 🚜 Refactor

- baa3726 tests/napi: Add `build-test` script for tests (#12132) (camc314)

### ⚡ Performance

- 4c35f4a napi/parser: Optimize raw transfer deserializer for `TSClassImplements` (#12158) (overlookmotel)


## [0.76.0] - 2025-07-08

### 🐛 Bug Fixes

- a490e00 napi/parser: Lazy visit: correct error messages (#12109) (overlookmotel)

### 🚜 Refactor

- c5e8d90 napi/parser: Lazy deser: `constructors.js` export static object (#12090) (overlookmotel)
- fe35285 napi/parser: Lazy deser: remove `construct` function (#12089) (overlookmotel)
- 9ae0815 napi/parser: Move files (#12088) (overlookmotel)


## [0.76.0] - 2025-07-08

### 🐛 Bug Fixes

- a490e00 napi/parser: Lazy visit: correct error messages (#12109) (overlookmotel)

### 🚜 Refactor

- c5e8d90 napi/parser: Lazy deser: `constructors.js` export static object (#12090) (overlookmotel)
- fe35285 napi/parser: Lazy deser: remove `construct` function (#12089) (overlookmotel)
- 9ae0815 napi/parser: Move files (#12088) (overlookmotel)


## [0.75.1] - 2025-07-03

### 🐛 Bug Fixes

- a3641d2 napi/parser: Remove non-existent methods from TS type defs (#12054) (overlookmotel)

### 🚜 Refactor

- 016634f ast/estree: Introduce `serialize_span` method (#12013) (overlookmotel)
- 754f01d ast/estree: Move `start` and `end` fields to last (#12012) (overlookmotel)
- 4597311 ast/estree: Remove temp vars for `ranges` from serializer (#12007) (overlookmotel)

### 📚 Documentation

- 4a408c3 napi/parser: Document options (#12008) (overlookmotel)


## [0.75.1] - 2025-07-03

### 🐛 Bug Fixes

- a3641d2 napi/parser: Remove non-existent methods from TS type defs (#12054) (overlookmotel)

### 🚜 Refactor

- 016634f ast/estree: Introduce `serialize_span` method (#12013) (overlookmotel)
- 754f01d ast/estree: Move `start` and `end` fields to last (#12012) (overlookmotel)
- 4597311 ast/estree: Remove temp vars for `ranges` from serializer (#12007) (overlookmotel)

### 📚 Documentation

- 4a408c3 napi/parser: Document options (#12008) (overlookmotel)


## [0.75.0] - 2025-06-25

### 💥 BREAKING CHANGES

- 9a2548a napi/parser: [**BREAKING**] Add `range` option (#11728) (Bacary Bruno Bodian)

### 🐛 Bug Fixes

- cf0e18a napi/parser: `NodeArray` allow setting large integer properties (#11883) (overlookmotel)

### 🚜 Refactor

- 0bf7815 napi/parser: Lazy visitor: pre-calculate count of node types (#11861) (overlookmotel)

### ⚡ Performance

- 84fa006 napi/parser: Lazy deser: faster construction of `NodeArray` iterators (#11870) (overlookmotel)
- fb02e6c napi/parser: Lazy deser: speed up creating `NodeArray`s (#11869) (overlookmotel)
- 58dfff8 napi/parser: Raw deser: remove `WeakMap` from `NodeArray` (#11868) (overlookmotel)
- 6c5ee78 napi/parser: Lazy visit: cheaper for loop (#11864) (overlookmotel)

### 🧪 Testing

- 54f9464 napi/parser: Add benchmarks for lazy visit alone (#11866) (overlookmotel)
- 97b671f napi/parser: Load internal modules with `require` in benchmarks (#11865) (overlookmotel)


## [0.75.0] - 2025-06-25

### 💥 BREAKING CHANGES

- 9a2548a napi/parser: [**BREAKING**] Add `range` option (#11728) (Bacary Bruno Bodian)

### 🐛 Bug Fixes

- cf0e18a napi/parser: `NodeArray` allow setting large integer properties (#11883) (overlookmotel)

### 🚜 Refactor

- 0bf7815 napi/parser: Lazy visitor: pre-calculate count of node types (#11861) (overlookmotel)

### ⚡ Performance

- 84fa006 napi/parser: Lazy deser: faster construction of `NodeArray` iterators (#11870) (overlookmotel)
- fb02e6c napi/parser: Lazy deser: speed up creating `NodeArray`s (#11869) (overlookmotel)
- 58dfff8 napi/parser: Raw deser: remove `WeakMap` from `NodeArray` (#11868) (overlookmotel)
- 6c5ee78 napi/parser: Lazy visit: cheaper for loop (#11864) (overlookmotel)

### 🧪 Testing

- 54f9464 napi/parser: Add benchmarks for lazy visit alone (#11866) (overlookmotel)
- 97b671f napi/parser: Load internal modules with `require` in benchmarks (#11865) (overlookmotel)


## [0.74.0] - 2025-06-23

### 🚀 Features

- 93069a5 napi/parser: Add experimental lazy visitor (#11837) (overlookmotel)

### 🚜 Refactor

- 0260308 ast_tools: Prepare lazy deserializer codegen for visitor (#11836) (overlookmotel)
- b544be8 napi/parser: Remove options amendment from `prepareRaw` (#11828) (overlookmotel)
- 9c960cd napi/parser: Re-order code (#11813) (overlookmotel)
- bfed7f2 napi/parser: Rename file (#11808) (overlookmotel)
- 08e666f ast/estree: Add `#[estree]` attrs to `RegExpFlagsAlias` (#11794) (overlookmotel)

### 📚 Documentation

- 4dc8a4e napi/parser: Add JSDoc comments to all functions (#11814) (overlookmotel)

### ⚡ Performance

- 6bbe048 napi/parser: Do not lazily create `TextEncoder` (#11817) (overlookmotel)
- aef1770 napi/parser: Destructure `bindings` on import (#11811) (overlookmotel)
- 3a0a673 napi/parser: Lazy-load raw transfer and lazy deser code (#11807) (overlookmotel)


## [0.74.0] - 2025-06-23

### 🚀 Features

- 93069a5 napi/parser: Add experimental lazy visitor (#11837) (overlookmotel)

### 🚜 Refactor

- 0260308 ast_tools: Prepare lazy deserializer codegen for visitor (#11836) (overlookmotel)
- b544be8 napi/parser: Remove options amendment from `prepareRaw` (#11828) (overlookmotel)
- 9c960cd napi/parser: Re-order code (#11813) (overlookmotel)
- bfed7f2 napi/parser: Rename file (#11808) (overlookmotel)
- 08e666f ast/estree: Add `#[estree]` attrs to `RegExpFlagsAlias` (#11794) (overlookmotel)

### 📚 Documentation

- 4dc8a4e napi/parser: Add JSDoc comments to all functions (#11814) (overlookmotel)

### ⚡ Performance

- 6bbe048 napi/parser: Do not lazily create `TextEncoder` (#11817) (overlookmotel)
- aef1770 napi/parser: Destructure `bindings` on import (#11811) (overlookmotel)
- 3a0a673 napi/parser: Lazy-load raw transfer and lazy deser code (#11807) (overlookmotel)


## [0.73.2] - 2025-06-18

### 🐛 Bug Fixes

- a47a6de napi/parser: Lazy deser: do not expose `getElement` method from `NodeArray` (#11777) (overlookmotel)

### ⚡ Performance

- 21c8852 napi/parser: Faster deserialization of `Vec`s in raw transfer (#11776) (overlookmotel)


## [0.73.2] - 2025-06-18

### 🐛 Bug Fixes

- a47a6de napi/parser: Lazy deser: do not expose `getElement` method from `NodeArray` (#11777) (overlookmotel)

### ⚡ Performance

- 21c8852 napi/parser: Faster deserialization of `Vec`s in raw transfer (#11776) (overlookmotel)


## [0.73.1] - 2025-06-17

### 🚀 Features

- 81ef443 napi: Add `aarch64-linux-android` target (#11769) (LongYinan)
- dfdebc2 napi/parser: Lazy deserializer `NodeArray` `slice` method (#11680) (overlookmotel)

### 🐛 Bug Fixes

- 6feab7e ast/estree: Remove custom serializer for `MethodDefinition` `key` field (#11763) (overlookmotel)
- fcb3084 napi/parser: Lazy deser: remove outdated comments (#11699) (overlookmotel)
- 2749931 napi/parser: Lazy deserializer block class constructors correctly (#11679) (overlookmotel)
- e523d86 napi/parser: Lazy deserializer locally cache all `Vec`s and strings (#11667) (overlookmotel)

### 🚜 Refactor

- d057652 regular-expression: Shorten Span construction (#11689) (Ulrich Stark)
- f1f3c30 napi/parser: Lazy deserializer: prefix local cache property keys with `$` (#11673) (overlookmotel)

### ⚡ Performance

- d136acd napi/parser: Lazy deser: remove `getInternal` function in `NodeArray` (#11698) (overlookmotel)
- a6a82f9 napi/parser: Lazy deser: avoid changing shape of `NodeArray` prototype (#11697) (overlookmotel)
- 60f754e napi/parser: Lazily deserialize `Vec`s (#11678) (overlookmotel)

### 🧪 Testing

- 20efcd4 napi/parser: Remove unnecessary `RUN_SIMPLE_LAZY_TESTS` env var (#11703) (overlookmotel)
- 6848b24 napi/parser: Lazy deser: tests for introspection of `NodeArray`s (#11702) (overlookmotel)


## [0.73.1] - 2025-06-17

### 🚀 Features

- 81ef443 napi: Add `aarch64-linux-android` target (#11769) (LongYinan)
- dfdebc2 napi/parser: Lazy deserializer `NodeArray` `slice` method (#11680) (overlookmotel)

### 🐛 Bug Fixes

- 6feab7e ast/estree: Remove custom serializer for `MethodDefinition` `key` field (#11763) (overlookmotel)
- fcb3084 napi/parser: Lazy deser: remove outdated comments (#11699) (overlookmotel)
- 2749931 napi/parser: Lazy deserializer block class constructors correctly (#11679) (overlookmotel)
- e523d86 napi/parser: Lazy deserializer locally cache all `Vec`s and strings (#11667) (overlookmotel)

### 🚜 Refactor

- d057652 regular-expression: Shorten Span construction (#11689) (Ulrich Stark)
- f1f3c30 napi/parser: Lazy deserializer: prefix local cache property keys with `$` (#11673) (overlookmotel)

### ⚡ Performance

- d136acd napi/parser: Lazy deser: remove `getInternal` function in `NodeArray` (#11698) (overlookmotel)
- a6a82f9 napi/parser: Lazy deser: avoid changing shape of `NodeArray` prototype (#11697) (overlookmotel)
- 60f754e napi/parser: Lazily deserialize `Vec`s (#11678) (overlookmotel)

### 🧪 Testing

- 20efcd4 napi/parser: Remove unnecessary `RUN_SIMPLE_LAZY_TESTS` env var (#11703) (overlookmotel)
- 6848b24 napi/parser: Lazy deser: tests for introspection of `NodeArray`s (#11702) (overlookmotel)


## [0.73.0] - 2025-06-13

### 💥 BREAKING CHANGES

- f3eaefb ast: [**BREAKING**] Add `value` field to `BigIntLiteral` (#11564) (overlookmotel)

### 🚀 Features

- 5860195 napi/parser: Improved `console.log` output for lazy deserialized AST (#11642) (overlookmotel)
- 5a55a58 napi/parser: Add lazy deserialization (#11595) (overlookmotel)
- 120b00f napi/parser: Support old versions of NodeJS (#11596) (overlookmotel)

### 🐛 Bug Fixes

- 931fc73 napi/parser: Cache nodes in lazy deserialization (#11637) (overlookmotel)

### 🚜 Refactor

- ff7111c napi/parser: Use "construct" instead of "deserialize" in lazy deserializer (#11616) (overlookmotel)
- 95ee174 napi/parser: Move raw transfer code into separate directory (#11583) (overlookmotel)
- 8e74e05 ast/estree: Remove dead code from generated raw transfer deserializer (#11579) (overlookmotel)

### ⚡ Performance

- 5271951 napi/parser: Remove function calls from lazy deserialization (#11615) (overlookmotel)
- 7c66637 napi/parser: Re-use `TypedArray` objects in raw transfer (#11585) (overlookmotel)

### 🧪 Testing

- 8cab72f napi/parser: Env var to run lazy deserialization tests (#11636) (overlookmotel)
- 8ad3061 napi/parser: Run raw transfer tests on multiple threads (#11611) (overlookmotel)
- c0027e0 ast/estree: Benchmark raw transfer deserialization in isolation (#11584) (overlookmotel)


## [0.73.0] - 2025-06-13

### 💥 BREAKING CHANGES

- f3eaefb ast: [**BREAKING**] Add `value` field to `BigIntLiteral` (#11564) (overlookmotel)

### 🚀 Features

- 5860195 napi/parser: Improved `console.log` output for lazy deserialized AST (#11642) (overlookmotel)
- 5a55a58 napi/parser: Add lazy deserialization (#11595) (overlookmotel)
- 120b00f napi/parser: Support old versions of NodeJS (#11596) (overlookmotel)

### 🐛 Bug Fixes

- 931fc73 napi/parser: Cache nodes in lazy deserialization (#11637) (overlookmotel)

### 🚜 Refactor

- ff7111c napi/parser: Use "construct" instead of "deserialize" in lazy deserializer (#11616) (overlookmotel)
- 95ee174 napi/parser: Move raw transfer code into separate directory (#11583) (overlookmotel)
- 8e74e05 ast/estree: Remove dead code from generated raw transfer deserializer (#11579) (overlookmotel)

### ⚡ Performance

- 5271951 napi/parser: Remove function calls from lazy deserialization (#11615) (overlookmotel)
- 7c66637 napi/parser: Re-use `TypedArray` objects in raw transfer (#11585) (overlookmotel)

### 🧪 Testing

- 8cab72f napi/parser: Env var to run lazy deserialization tests (#11636) (overlookmotel)
- 8ad3061 napi/parser: Run raw transfer tests on multiple threads (#11611) (overlookmotel)
- c0027e0 ast/estree: Benchmark raw transfer deserialization in isolation (#11584) (overlookmotel)


# Changelog

All notable changes to this package will be documented in this file.

The format is based on [Keep a Changelog](https://keepachangelog.com/en/1.0.0/), and this project does not adhere to [Semantic Versioning](https://semver.org/spec/v2.0.0.html) until v1.0.0.

## [0.72.3] - 2025-06-06

### Bug Fixes

- 8451bee ast/estree: Remove repeat fields from `BindingPattern` in TS-ESTree AST (#11500) (overlookmotel)
- 5c32b7c ast/estree: Make error objects via raw transfer match standard transfer (#11481) (overlookmotel)
- 953e61b ast/estree: Fix field order of `PropertyKey` constructor in raw transfer TS-ESTree AST (#11463) (overlookmotel)
- ec4fc83 estree: Use consistent field order in serialization (#11385) (Yuji Sugiura)
- ab0dd29 napi: Napi build cache problem (#11479) (LongYinan)

### Testing

- 97aa9cc ast/estree: Remove test skip list for TS raw transfer tests (#11478) (overlookmotel)
- 75e241c ast/estree: Test raw transfer on TS-ESTree (#11476) (overlookmotel)

## [0.72.3] - 2025-06-06

### Bug Fixes

- 8451bee ast/estree: Remove repeat fields from `BindingPattern` in TS-ESTree AST (#11500) (overlookmotel)
- 5c32b7c ast/estree: Make error objects via raw transfer match standard transfer (#11481) (overlookmotel)
- 953e61b ast/estree: Fix field order of `PropertyKey` constructor in raw transfer TS-ESTree AST (#11463) (overlookmotel)
- ec4fc83 estree: Use consistent field order in serialization (#11385) (Yuji Sugiura)
- ab0dd29 napi: Napi build cache problem (#11479) (LongYinan)

### Testing

- 97aa9cc ast/estree: Remove test skip list for TS raw transfer tests (#11478) (overlookmotel)
- 75e241c ast/estree: Test raw transfer on TS-ESTree (#11476) (overlookmotel)

## [0.72.2] - 2025-05-31

### Features

- 1df6732 ast/estree: Add decorators to ESTree AST (#11393) (overlookmotel)

### Refactor

- 12690a1 ast/estree: Re-order fields in visitation order (#11362) (overlookmotel)
- 75ee3a5 ast/estree: Do not put TS struct fields last (#11360) (overlookmotel)
- 1d1ebd6 ast_tools/estree: Order `type` and `span` fields first by default (#11361) (overlookmotel)

## [0.72.2] - 2025-05-31

### Features

- 1df6732 ast/estree: Add decorators to ESTree AST (#11393) (overlookmotel)

### Refactor

- 12690a1 ast/estree: Re-order fields in visitation order (#11362) (overlookmotel)
- 75ee3a5 ast/estree: Do not put TS struct fields last (#11360) (overlookmotel)
- 1d1ebd6 ast_tools/estree: Order `type` and `span` fields first by default (#11361) (overlookmotel)

## [0.72.1] - 2025-05-28

### Features

- b8aa4e3 napi/parser: `parseAsync` support raw transfer (#11335) (overlookmotel)

## [0.72.1] - 2025-05-28

### Features

- b8aa4e3 napi/parser: `parseAsync` support raw transfer (#11335) (overlookmotel)

## [0.72.0] - 2025-05-24

### Features

- 23182b8 ast/estree: Add `phase` field to `ImportExpression` in TS-ESTree AST (#11193) (overlookmotel)

## [0.72.0] - 2025-05-24

### Features

- 23182b8 ast/estree: Add `phase` field to `ImportExpression` in TS-ESTree AST (#11193) (overlookmotel)

## [0.71.0] - 2025-05-20

### Features

- c60382d allocator/vec2: Change `len` and `cap` fields from `usize` to `u32` (#10884) (Dunqing)
- d47b305 ast/estree: Add `phase` field to `ImportExpression` in ESTree AST (#11165) (overlookmotel)
- 1bc8d29 ast/estree: Add `phase` field to `ImportDeclaration` in ESTree AST (#11157) (overlookmotel)
- 9e90e00 ast_tools: Introduce `#[js_only]` attr for struct fields and converters (#11160) (overlookmotel)
- d67c9e5 napi: Bump napi to beta (#11159) (Boshen)

### Bug Fixes

- 3795eb6 ci: Use jsdelivr for all benchmark files (#11108) (Boshen)
- 963167d napi: Fix cfg feature on global_allocator (Boshen)

### Performance

- 5dcd0f1 allocator/vec2: Reorder `RawVec` fields (#11050) (Dunqing)
- 2b0a69f ast: Re-order struct fields to reduce padding (#11056) (overlookmotel)
- b9e51e2 ast: Reduce size of `Comment` to 16 bytes (#11062) (camchenry)

### Documentation

- e92bf1f napi: Update docs for `oxc-parser` (#11156) (overlookmotel)

### Refactor

- 9775585 regular_expression: Refactor `regexp-modifiers` support (#11142) (Yuji Sugiura)

## [0.71.0] - 2025-05-20

### Features

- c60382d allocator/vec2: Change `len` and `cap` fields from `usize` to `u32` (#10884) (Dunqing)
- d47b305 ast/estree: Add `phase` field to `ImportExpression` in ESTree AST (#11165) (overlookmotel)
- 1bc8d29 ast/estree: Add `phase` field to `ImportDeclaration` in ESTree AST (#11157) (overlookmotel)
- 9e90e00 ast_tools: Introduce `#[js_only]` attr for struct fields and converters (#11160) (overlookmotel)
- d67c9e5 napi: Bump napi to beta (#11159) (Boshen)

### Bug Fixes

- 3795eb6 ci: Use jsdelivr for all benchmark files (#11108) (Boshen)
- 963167d napi: Fix cfg feature on global_allocator (Boshen)

### Performance

- 5dcd0f1 allocator/vec2: Reorder `RawVec` fields (#11050) (Dunqing)
- 2b0a69f ast: Re-order struct fields to reduce padding (#11056) (overlookmotel)
- b9e51e2 ast: Reduce size of `Comment` to 16 bytes (#11062) (camchenry)

### Documentation

- e92bf1f napi: Update docs for `oxc-parser` (#11156) (overlookmotel)

### Refactor

- 9775585 regular_expression: Refactor `regexp-modifiers` support (#11142) (Yuji Sugiura)

## [0.70.0] - 2025-05-15

### Features

- 647b6f3 napi: Add arm musl (#10958) (Bernd Storath)

### Bug Fixes

- 6f3f9d7 ast/estree: Fix `raw_deser` for `TSMappedTypeOptional` serializer (#10971) (overlookmotel)
- 53329f8 ast/estree: Fix field order for `FormalParameter` (#10962) (overlookmotel)
- 8b8f78f ast/estree: Fix field order and type def for `RestElement` in `FormalParameters` (#10961) (overlookmotel)
- 2b76ab5 ast/estree: Fix `TSModuleDeclaration` raw deserializer (#10924) (overlookmotel)
- d036cf5 estree: Ensure the same key order for `AssignmentPattern` (#10953) (Yuji Sugiura)
- 635aa96 napi: Computed final source type from `lang` then `sourceType` (#11060) (Boshen)
- 584d8b9 napi: Enable mimalloc `no_opt_arch` feature on linux aarch64 (#11053) (Boshen)

### Performance

- a4b5716 ast/estree: Streamline raw deserializer for `WithClause` (#10974) (overlookmotel)

## [0.70.0] - 2025-05-15

### Features

- 647b6f3 napi: Add arm musl (#10958) (Bernd Storath)

### Bug Fixes

- 6f3f9d7 ast/estree: Fix `raw_deser` for `TSMappedTypeOptional` serializer (#10971) (overlookmotel)
- 53329f8 ast/estree: Fix field order for `FormalParameter` (#10962) (overlookmotel)
- 8b8f78f ast/estree: Fix field order and type def for `RestElement` in `FormalParameters` (#10961) (overlookmotel)
- 2b76ab5 ast/estree: Fix `TSModuleDeclaration` raw deserializer (#10924) (overlookmotel)
- d036cf5 estree: Ensure the same key order for `AssignmentPattern` (#10953) (Yuji Sugiura)
- 635aa96 napi: Computed final source type from `lang` then `sourceType` (#11060) (Boshen)
- 584d8b9 napi: Enable mimalloc `no_opt_arch` feature on linux aarch64 (#11053) (Boshen)

### Performance

- a4b5716 ast/estree: Streamline raw deserializer for `WithClause` (#10974) (overlookmotel)

## [0.69.0] - 2025-05-09

- 2b5d826 ast: [**BREAKING**] Fix field order for `TSTypeAssertion` (#10906) (overlookmotel)

- 1f35910 ast: [**BREAKING**] Fix field order for `TSNamedTupleMember` (#10905) (overlookmotel)

- 8a3bba8 ast: [**BREAKING**] Fix field order for `PropertyDefinition` (#10902) (overlookmotel)

- 5746d36 ast: [**BREAKING**] Fix field order for `NewExpression` (#10893) (overlookmotel)

- 0139793 ast: [**BREAKING**] Re-order fields of `TaggedTemplateExpression` (#10889) (overlookmotel)

- 6646b6b ast: [**BREAKING**] Fix field order for `JSXOpeningElement` (#10882) (overlookmotel)

- cc2ed21 ast: [**BREAKING**] Fix field order for `JSXElement` and `JSXFragment` (#10881) (overlookmotel)

- ad4fbf4 ast: [**BREAKING**] Simplify `RegExpPattern` (#10834) (overlookmotel)

### Features

- d066516 ast_tools: Support `#[estree(prepend_to)]` (#10849) (overlookmotel)
- 22ba60b napi: Add `s390x-unknown-linux-gnu` build (#10892) (Boshen)
- 308fe73 napi: Add `x86_64-unknown-freebsd` and `riscv64gc-unknown-linux-gnu` builds (#10886) (Boshen)
- 3cf867c napi/parser: Expose module record data for `export default interface` (#10894) (Boshen)

### Bug Fixes

- 2c09243 ast: Fix field order for `AccessorProperty` (#10878) (overlookmotel)
- e7228fa ast/estree: Fix `optional` field of `TSMappedType` in TS-ESTree AST (#10874) (overlookmotel)
- 6f0638a ast/estree: Remove `TSImportTypeOptions` custom serializer (#10873) (overlookmotel)
- e6657ae ast/estree: Reorder fields for TS `Identifier` types in TS-ESTree AST (#10864) (overlookmotel)
- 87fc903 napi/parser: Expose visitor keys files in NPM package (#10817) (overlookmotel)

### Performance

- 49a6f97 napi/parser: Faster fixup of `BigInt`s and `RegExp`s (#10820) (overlookmotel)
- 0905767 napi/parser: Simplify recursion and avoid function calls in fixup visitor (#10813) (overlookmotel)
- f85bda4 parser: Use visitor instead of JSON.parse reviver (#10791) (Arnaud Barré)

### Refactor

- b16331e ast/estree: Generalize concatenating fields with `Concat2` (#10848) (overlookmotel)
- daba0a7 estree: Remove regular expression types from ESTree AST (#10855) (overlookmotel)

### Styling

- 62c3a4a ast_tools: Add full stop to end of generated comments (#10809) (overlookmotel)

## [0.69.0] - 2025-05-09

- 2b5d826 ast: [**BREAKING**] Fix field order for `TSTypeAssertion` (#10906) (overlookmotel)

- 1f35910 ast: [**BREAKING**] Fix field order for `TSNamedTupleMember` (#10905) (overlookmotel)

- 8a3bba8 ast: [**BREAKING**] Fix field order for `PropertyDefinition` (#10902) (overlookmotel)

- 5746d36 ast: [**BREAKING**] Fix field order for `NewExpression` (#10893) (overlookmotel)

- 0139793 ast: [**BREAKING**] Re-order fields of `TaggedTemplateExpression` (#10889) (overlookmotel)

- 6646b6b ast: [**BREAKING**] Fix field order for `JSXOpeningElement` (#10882) (overlookmotel)

- cc2ed21 ast: [**BREAKING**] Fix field order for `JSXElement` and `JSXFragment` (#10881) (overlookmotel)

- ad4fbf4 ast: [**BREAKING**] Simplify `RegExpPattern` (#10834) (overlookmotel)

### Features

- d066516 ast_tools: Support `#[estree(prepend_to)]` (#10849) (overlookmotel)
- 22ba60b napi: Add `s390x-unknown-linux-gnu` build (#10892) (Boshen)
- 308fe73 napi: Add `x86_64-unknown-freebsd` and `riscv64gc-unknown-linux-gnu` builds (#10886) (Boshen)
- 3cf867c napi/parser: Expose module record data for `export default interface` (#10894) (Boshen)

### Bug Fixes

- 2c09243 ast: Fix field order for `AccessorProperty` (#10878) (overlookmotel)
- e7228fa ast/estree: Fix `optional` field of `TSMappedType` in TS-ESTree AST (#10874) (overlookmotel)
- 6f0638a ast/estree: Remove `TSImportTypeOptions` custom serializer (#10873) (overlookmotel)
- e6657ae ast/estree: Reorder fields for TS `Identifier` types in TS-ESTree AST (#10864) (overlookmotel)
- 87fc903 napi/parser: Expose visitor keys files in NPM package (#10817) (overlookmotel)

### Performance

- 49a6f97 napi/parser: Faster fixup of `BigInt`s and `RegExp`s (#10820) (overlookmotel)
- 0905767 napi/parser: Simplify recursion and avoid function calls in fixup visitor (#10813) (overlookmotel)
- f85bda4 parser: Use visitor instead of JSON.parse reviver (#10791) (Arnaud Barré)

### Refactor

- b16331e ast/estree: Generalize concatenating fields with `Concat2` (#10848) (overlookmotel)
- daba0a7 estree: Remove regular expression types from ESTree AST (#10855) (overlookmotel)

### Styling

- 62c3a4a ast_tools: Add full stop to end of generated comments (#10809) (overlookmotel)

## [0.68.1] - 2025-05-04

### Bug Fixes

- c33eb9c ast/estree: Fix raw deser for `TSTypeReference` (#10787) (overlookmotel)

## [0.68.1] - 2025-05-04

### Bug Fixes

- c33eb9c ast/estree: Fix raw deser for `TSTypeReference` (#10787) (overlookmotel)

## [0.68.0] - 2025-05-03

- 28ceb90 ast: [**BREAKING**] Remove `TSMappedTypeModifierOperator::None` variant (#10749) (overlookmotel)

### Bug Fixes

- 61d825b ast/estree: Rename `assert` to `with` in `TSImportType` `options` in TS-ESTree AST (#10681) (overlookmotel)
- c8005ad ast/estree: Add line comment for hashbang in ESTree AST (#10669) (overlookmotel)

### Performance

- d882eaa napi/parser: Lazy load raw transfer deserializers (#10482) (overlookmotel)

### Refactor

- 050ecd9 ast/estree: Remove custom serializer for `TSMappedTypeModifierOperator` (#10747) (overlookmotel)
- a2ba7c3 napi/parser: Add comments about hashbang comments (#10692) (overlookmotel)
- 3b6d52d napi/parser: Move generated deserializer files (#10481) (overlookmotel)

### Testing

- 14c4bbb ast/estree: Fix raw transfer tests (#10666) (overlookmotel)

## [0.68.0] - 2025-05-03

- 28ceb90 ast: [**BREAKING**] Remove `TSMappedTypeModifierOperator::None` variant (#10749) (overlookmotel)

### Bug Fixes

- 61d825b ast/estree: Rename `assert` to `with` in `TSImportType` `options` in TS-ESTree AST (#10681) (overlookmotel)
- c8005ad ast/estree: Add line comment for hashbang in ESTree AST (#10669) (overlookmotel)

### Performance

- d882eaa napi/parser: Lazy load raw transfer deserializers (#10482) (overlookmotel)

### Refactor

- 050ecd9 ast/estree: Remove custom serializer for `TSMappedTypeModifierOperator` (#10747) (overlookmotel)
- a2ba7c3 napi/parser: Add comments about hashbang comments (#10692) (overlookmotel)
- 3b6d52d napi/parser: Move generated deserializer files (#10481) (overlookmotel)

### Testing

- 14c4bbb ast/estree: Fix raw transfer tests (#10666) (overlookmotel)

## [0.67.0] - 2025-04-27

### Bug Fixes

- 24ab2f3 ast/estree: Convert `TSClassImplements::expression` to `MemberExpression` in TS-ESTree AST (#10607) (overlookmotel)
- 0825834 ast/estree: Correct `this` in `TSTypeName` in TS-ESTree AST (#10603) (overlookmotel)
- d1f5abb ast/estree: Fix TS-ESTree AST for `TSModuleDeclaration` (#10574) (overlookmotel)
- 66e384c ast/estree: Add missing fields to `ObjectPattern` in TS-ESTree AST (#10570) (overlookmotel)
- a9785e3 parser,linter: Consider typescript declarations for named exports (#10532) (Ulrich Stark)

### Refactor

- 936f885 napi/parser: Refactor `wrap` files (#10480) (overlookmotel)

## [0.67.0] - 2025-04-27

### Bug Fixes

- 24ab2f3 ast/estree: Convert `TSClassImplements::expression` to `MemberExpression` in TS-ESTree AST (#10607) (overlookmotel)
- 0825834 ast/estree: Correct `this` in `TSTypeName` in TS-ESTree AST (#10603) (overlookmotel)
- d1f5abb ast/estree: Fix TS-ESTree AST for `TSModuleDeclaration` (#10574) (overlookmotel)
- 66e384c ast/estree: Add missing fields to `ObjectPattern` in TS-ESTree AST (#10570) (overlookmotel)
- a9785e3 parser,linter: Consider typescript declarations for named exports (#10532) (Ulrich Stark)

### Refactor

- 936f885 napi/parser: Refactor `wrap` files (#10480) (overlookmotel)

## [0.66.0] - 2025-04-23

### Bug Fixes

- 43ad4e9 ast: Box `this_param` in `TSCallSignatureDeclaration` (#10558) (Yuji Sugiura)
- 8eb3c0a ast/estree: Fix raw deser for `FormalParameter` (#10548) (overlookmotel)
- f19b287 estree: Add `TSParameterProperty` (#10534) (Yuji Sugiura)

## [0.66.0] - 2025-04-23

### Bug Fixes

- 43ad4e9 ast: Box `this_param` in `TSCallSignatureDeclaration` (#10558) (Yuji Sugiura)
- 8eb3c0a ast/estree: Fix raw deser for `FormalParameter` (#10548) (overlookmotel)
- f19b287 estree: Add `TSParameterProperty` (#10534) (Yuji Sugiura)

## [0.65.0] - 2025-04-21

- 99d82db ast: [**BREAKING**] Move `type_parameters` field to before `extends` in `TSInterfaceDeclaration` (#10476) (overlookmotel)

- 7212803 ast: [**BREAKING**] Change `TSInterfaceDeclaration::extends` from `Option<Vec>` to `Vec` (#10472) (overlookmotel)

### Bug Fixes

- 1952e30 ast/estree: Serialize class constructor key as `Identifier` in TS-ESTree AST (#10471) (overlookmotel)
- fbf0ae2 estree: Add missing fixed fields to `AssignmentPattern` (#10490) (Yuji Sugiura)
- a42d85f estree: `FormalParameters` serializer for TS types (#10462) (Yuji Sugiura)
- 4f1343b parser: Fix missing type export in module information (#10516) (Ulrich Stark)

### Documentation

- 109cb21 napi/parser: Remove raw transfer from example (#10486) (overlookmotel)

### Refactor


## [0.65.0] - 2025-04-21

- 99d82db ast: [**BREAKING**] Move `type_parameters` field to before `extends` in `TSInterfaceDeclaration` (#10476) (overlookmotel)

- 7212803 ast: [**BREAKING**] Change `TSInterfaceDeclaration::extends` from `Option<Vec>` to `Vec` (#10472) (overlookmotel)

### Bug Fixes

- 1952e30 ast/estree: Serialize class constructor key as `Identifier` in TS-ESTree AST (#10471) (overlookmotel)
- fbf0ae2 estree: Add missing fixed fields to `AssignmentPattern` (#10490) (Yuji Sugiura)
- a42d85f estree: `FormalParameters` serializer for TS types (#10462) (Yuji Sugiura)
- 4f1343b parser: Fix missing type export in module information (#10516) (Ulrich Stark)

### Documentation

- 109cb21 napi/parser: Remove raw transfer from example (#10486) (overlookmotel)

### Refactor


## [0.64.0] - 2025-04-17

- c538efa ast: [**BREAKING**] `ImportExpression` only allows one option argument (#10432) (Boshen)

- 7284135 ast: [**BREAKING**] Remove `trailing_commas` from `ArrayExpression` and `ObjectExpression` (#10431) (Boshen)

- 771d50f ast: [**BREAKING**] Change `Class::implements` to `Vec<TSClassImplements>` (#10430) (Boshen)

- 521de23 ast: [**BREAKING**] Add `computed` property to `TSEnumMember` and `TSEnumMemberName::TemplateString` (#10092) (Yuji Sugiura)

- 49732ff ast: [**BREAKING**] Re-introduce `TSEnumBody` AST node (#10284) (Yuji Sugiura)

### Features

- 4c246fb ast: Add `override` field in `AccessorProperty` (#10415) (Yuji Sugiura)

### Bug Fixes

- f3ddefb ast/estree: Add missing fields to `AssignmentTargetRest` in TS-ESTree AST (#10456) (overlookmotel)
- 77b6f7e ast/estree: Fix start span of `Program` in TS-ESTree AST where first statement is `@dec export class C {}` (#10448) (overlookmotel)
- 4817c7e ast/estree: Add fields to `AssignmentTargetPattern` in TS-ESTree AST (#10423) (overlookmotel)
- b3094b3 ast/estree: Add `optional` field to `AssignmentTargetProperty` in TS-ESTree AST (#10412) (overlookmotel)
- a7fd30f ast/estree: Add fields to `BindingRestElement` in TS-ESTree AST (#10411) (overlookmotel)
- cc07efd ast/estree: Fix `JSXOpeningFragment` (#10208) (therewillbecode)
- 48ed6a1 ast/estree: Fix span for `TemplateElement` in TS AST (#10315) (overlookmotel)
- 2520b25 estree: Align `TSMappedType` fields (#10392) (Yuji Sugiura)
- 3ed3669 estree: Rename `JSDocXxxType` to `TSJSDocXxxType` (#10358) (Yuji Sugiura)
- b54fb3e estree: Rename `TSInstantiationExpression`.`type_parameters` to `type_arguments` (#10327) (Yuji Sugiura)

### Refactor

- 6e6c777 ast: Add `TSEnumMemberName` variant to replace `computed` field (#10346) (Yuji Sugiura)

## [0.64.0] - 2025-04-17

- c538efa ast: [**BREAKING**] `ImportExpression` only allows one option argument (#10432) (Boshen)

- 7284135 ast: [**BREAKING**] Remove `trailing_commas` from `ArrayExpression` and `ObjectExpression` (#10431) (Boshen)

- 771d50f ast: [**BREAKING**] Change `Class::implements` to `Vec<TSClassImplements>` (#10430) (Boshen)

- 521de23 ast: [**BREAKING**] Add `computed` property to `TSEnumMember` and `TSEnumMemberName::TemplateString` (#10092) (Yuji Sugiura)

- 49732ff ast: [**BREAKING**] Re-introduce `TSEnumBody` AST node (#10284) (Yuji Sugiura)

### Features

- 4c246fb ast: Add `override` field in `AccessorProperty` (#10415) (Yuji Sugiura)

### Bug Fixes

- f3ddefb ast/estree: Add missing fields to `AssignmentTargetRest` in TS-ESTree AST (#10456) (overlookmotel)
- 77b6f7e ast/estree: Fix start span of `Program` in TS-ESTree AST where first statement is `@dec export class C {}` (#10448) (overlookmotel)
- 4817c7e ast/estree: Add fields to `AssignmentTargetPattern` in TS-ESTree AST (#10423) (overlookmotel)
- b3094b3 ast/estree: Add `optional` field to `AssignmentTargetProperty` in TS-ESTree AST (#10412) (overlookmotel)
- a7fd30f ast/estree: Add fields to `BindingRestElement` in TS-ESTree AST (#10411) (overlookmotel)
- cc07efd ast/estree: Fix `JSXOpeningFragment` (#10208) (therewillbecode)
- 48ed6a1 ast/estree: Fix span for `TemplateElement` in TS AST (#10315) (overlookmotel)
- 2520b25 estree: Align `TSMappedType` fields (#10392) (Yuji Sugiura)
- 3ed3669 estree: Rename `JSDocXxxType` to `TSJSDocXxxType` (#10358) (Yuji Sugiura)
- b54fb3e estree: Rename `TSInstantiationExpression`.`type_parameters` to `type_arguments` (#10327) (Yuji Sugiura)

### Refactor

- 6e6c777 ast: Add `TSEnumMemberName` variant to replace `computed` field (#10346) (Yuji Sugiura)

## [0.63.0] - 2025-04-08

- a26fd34 ast: [**BREAKING**] Remove `JSXOpeningElement::self_closing` field (#10275) (overlookmotel)

### Bug Fixes

- e42c040 ast/estree: Add TS fields to `LabelIdentifier` (#10295) (overlookmotel)
- 06fc07c ast/estree: Fix `TSImportType` (#10200) (therewillbecode)
- 760188e ast/estree: Fix `BindingProperty` (#10193) (therewillbecode)
- f547d76 ast/estree: Add `TSEnumBody` to `TSEnumDeclaration.body` (#10017) (Yuji Sugiura)
- 34d5c00 ast/estree: Fix `ExportDefaultDeclaration` node (#10165) (therewillbecode)
- 498b479 ast/estree: Fix `AccessorProperty` node (#10067) (therewillbecode)
- bf90072 ast/estree: Fix `ObjectProperty` node (#10018) (therewillbecode)
- 27768a5 parser: Store lone surrogates in `TemplateElementValue` as escape sequence (#10182) (overlookmotel)
- 38d2bea parser: Fix parsing lone surrogates in `StringLiteral`s (#10180) (overlookmotel)
- 52f2a40 span/estree: Skip `ModuleKind::Unambiguous` varient for `estree` (#10146) (Dunqing)

### Refactor

- b662df4 ast/estree: Alter `Program` start span with converter (#10195) (overlookmotel)

### Testing

- bdded7e ast/estree: Add tests for JSX via raw transfer (#10241) (overlookmotel)

## [0.63.0] - 2025-04-08

- a26fd34 ast: [**BREAKING**] Remove `JSXOpeningElement::self_closing` field (#10275) (overlookmotel)

### Bug Fixes

- e42c040 ast/estree: Add TS fields to `LabelIdentifier` (#10295) (overlookmotel)
- 06fc07c ast/estree: Fix `TSImportType` (#10200) (therewillbecode)
- 760188e ast/estree: Fix `BindingProperty` (#10193) (therewillbecode)
- f547d76 ast/estree: Add `TSEnumBody` to `TSEnumDeclaration.body` (#10017) (Yuji Sugiura)
- 34d5c00 ast/estree: Fix `ExportDefaultDeclaration` node (#10165) (therewillbecode)
- 498b479 ast/estree: Fix `AccessorProperty` node (#10067) (therewillbecode)
- bf90072 ast/estree: Fix `ObjectProperty` node (#10018) (therewillbecode)
- 27768a5 parser: Store lone surrogates in `TemplateElementValue` as escape sequence (#10182) (overlookmotel)
- 38d2bea parser: Fix parsing lone surrogates in `StringLiteral`s (#10180) (overlookmotel)
- 52f2a40 span/estree: Skip `ModuleKind::Unambiguous` varient for `estree` (#10146) (Dunqing)

### Refactor

- b662df4 ast/estree: Alter `Program` start span with converter (#10195) (overlookmotel)

### Testing

- bdded7e ast/estree: Add tests for JSX via raw transfer (#10241) (overlookmotel)

## [0.62.0] - 2025-04-01

### Features

- 1ab8871 napi/parser: Auto download wasm binding on webcontainer (#10049) (Hiroshi Ogawa)

### Bug Fixes

- 95e69f6 ast/estree: Fix `StringLiteral`s containing lone surrogates (#10036) (overlookmotel)
- 8408606 ast/estree: Fix `TSMethodSignature` (#10032) (therewillbecode)
- 1a0bd7c ast/estree: Fix `TSPropertySignature` (#10031) (therewillbecode)
- 707a776 ast/estree: Fix TS type defs for `TSIndexSignature` and `TSIndexSignatureName` (#10003) (overlookmotel)
- c98d3f4 ast/estree: Add custom serializer for extends field of TSInterfaceDeclaration (#9996) (therewillbecode)
- f0e1510 parser: Store lone surrogates as escape sequence (#10041) (overlookmotel)

### Testing

- ab1a796 napi: Disable NAPI parser tests for TS files (#10028) (overlookmotel)

## [0.62.0] - 2025-04-01

### Features

- 1ab8871 napi/parser: Auto download wasm binding on webcontainer (#10049) (Hiroshi Ogawa)

### Bug Fixes

- 95e69f6 ast/estree: Fix `StringLiteral`s containing lone surrogates (#10036) (overlookmotel)
- 8408606 ast/estree: Fix `TSMethodSignature` (#10032) (therewillbecode)
- 1a0bd7c ast/estree: Fix `TSPropertySignature` (#10031) (therewillbecode)
- 707a776 ast/estree: Fix TS type defs for `TSIndexSignature` and `TSIndexSignatureName` (#10003) (overlookmotel)
- c98d3f4 ast/estree: Add custom serializer for extends field of TSInterfaceDeclaration (#9996) (therewillbecode)
- f0e1510 parser: Store lone surrogates as escape sequence (#10041) (overlookmotel)

### Testing

- ab1a796 napi: Disable NAPI parser tests for TS files (#10028) (overlookmotel)

## [0.61.2] - 2025-03-23

### Bug Fixes

- 89cb368 ast/estree: Add decorators field to `AssignmentPattern` (#9967) (therewillbecode)
- 4980b73 ast/estree: Add missing estree fields to `TSIndexSignature` and `TSIndexSignatureName` (#9968) (therewillbecode)
- b9f80b9 ast/estree: Fix `TSFunctionType` and `TSCallSignatureDeclaration`  (#9959) (therewillbecode)
- 0cdeedd ast/estree: Fix `ArrayPattern` (#9956) (therewillbecode)
- 6fcd342 ast/estree: Fix `FormalParameter` (#9954) (therewillbecode)
- 9d1035e ast/estree: Fix TS type def for `TSThisParameter` (#9942) (overlookmotel)
- 8228b74 ast/estree: Fix `Function.this_param` (#9913) (hi-ogawa)
- d69cc34 ast/estree: Fix `BindingIdentifier` (#9822) (hi-ogawa)
- 5631ebd ast/extree: Fix `TSModuleDeclaration.global` (#9941) (overlookmotel)

### Refactor

- db642eb ast/estree: Shorten raw deser code (#9944) (overlookmotel)

## [0.61.2] - 2025-03-23

### Bug Fixes

- 89cb368 ast/estree: Add decorators field to `AssignmentPattern` (#9967) (therewillbecode)
- 4980b73 ast/estree: Add missing estree fields to `TSIndexSignature` and `TSIndexSignatureName` (#9968) (therewillbecode)
- b9f80b9 ast/estree: Fix `TSFunctionType` and `TSCallSignatureDeclaration`  (#9959) (therewillbecode)
- 0cdeedd ast/estree: Fix `ArrayPattern` (#9956) (therewillbecode)
- 6fcd342 ast/estree: Fix `FormalParameter` (#9954) (therewillbecode)
- 9d1035e ast/estree: Fix TS type def for `TSThisParameter` (#9942) (overlookmotel)
- 8228b74 ast/estree: Fix `Function.this_param` (#9913) (hi-ogawa)
- d69cc34 ast/estree: Fix `BindingIdentifier` (#9822) (hi-ogawa)
- 5631ebd ast/extree: Fix `TSModuleDeclaration.global` (#9941) (overlookmotel)

### Refactor

- db642eb ast/estree: Shorten raw deser code (#9944) (overlookmotel)

## [0.61.1] - 2025-03-21

### Features

- 8e3b20d napi/parser: Add portable wasm browser build (#9901) (Hiroshi Ogawa)

## [0.61.1] - 2025-03-21

### Features

- 8e3b20d napi/parser: Add portable wasm browser build (#9901) (Hiroshi Ogawa)

## [0.61.0] - 2025-03-20

- c631291 parser: [**BREAKING**] Parse `TSImportAttributes` as `ObjectExpression` (#9902) (Boshen)

### Features

- 6565fc4 napi: Feature gate allocator (#9921) (Boshen)
- 2cedfe4 napi: Add codeframe to napi error (#9893) (Boshen)
- a9a47a6 parser: Add regex cargo feature to oxc_parser (#9879) (Toshit)
- 59c8f71 parser,codegen: Handle lone surrogate in string literal (#9918) (Boshen)

### Bug Fixes

- 28a2ed3 estree/ast: Fix `IdentifierName` and `IdentifierReference` (#9863) (hi-ogawa)

### Performance

- 5f97f28 ast/estree: Speed up raw deser for `JSXElement` (#9895) (overlookmotel)

### Documentation

- 590a258 napi/parser: Add stackblitz link for wasm build (Boshen)

### Refactor

- 961b95d napi: Move common code to `oxc_napi` (#9875) (Boshen)
- 233c1fc napi/playground: Add JSON.parse wrapper (#9880) (Hiroshi Ogawa)

### Testing

- 040e993 napi: Refactor NAPI parser benchmarks (#9911) (overlookmotel)
- e637e2e napi/parser: Tweak vitest config (#9878) (Hiroshi Ogawa)

## [0.61.0] - 2025-03-20

- c631291 parser: [**BREAKING**] Parse `TSImportAttributes` as `ObjectExpression` (#9902) (Boshen)

### Features

- 6565fc4 napi: Feature gate allocator (#9921) (Boshen)
- 2cedfe4 napi: Add codeframe to napi error (#9893) (Boshen)
- a9a47a6 parser: Add regex cargo feature to oxc_parser (#9879) (Toshit)
- 59c8f71 parser,codegen: Handle lone surrogate in string literal (#9918) (Boshen)

### Bug Fixes

- 28a2ed3 estree/ast: Fix `IdentifierName` and `IdentifierReference` (#9863) (hi-ogawa)

### Performance

- 5f97f28 ast/estree: Speed up raw deser for `JSXElement` (#9895) (overlookmotel)

### Documentation

- 590a258 napi/parser: Add stackblitz link for wasm build (Boshen)

### Refactor

- 961b95d napi: Move common code to `oxc_napi` (#9875) (Boshen)
- 233c1fc napi/playground: Add JSON.parse wrapper (#9880) (Hiroshi Ogawa)

### Testing

- 040e993 napi: Refactor NAPI parser benchmarks (#9911) (overlookmotel)
- e637e2e napi/parser: Tweak vitest config (#9878) (Hiroshi Ogawa)

## [0.60.0] - 2025-03-18

### Features

- aa3dff8 napi: Add mimalloc to parser and transformr (#9859) (Boshen)

### Performance

- 2d63704 ast: Re-order `VariableDeclarationKind` variants (#9853) (overlookmotel)

### Refactor

- 7106e5d napi: Disable unused browser fs (#9848) (hi-ogawa)

## [0.60.0] - 2025-03-18

### Features

- aa3dff8 napi: Add mimalloc to parser and transformr (#9859) (Boshen)

### Performance

- 2d63704 ast: Re-order `VariableDeclarationKind` variants (#9853) (overlookmotel)

### Refactor

- 7106e5d napi: Disable unused browser fs (#9848) (hi-ogawa)

## [0.59.0] - 2025-03-18

- 3d17860 ast: [**BREAKING**] Reorder fields of `TemplateElement` (#9821) (overlookmotel)

- ce6808a parser: [**BREAKING**] Rename `type_parameters` to `type_arguments` where needed  (#9815) (hi-ogawa)

### Features

- db946e6 ast/estree: Order TS fields last by default (#9820) (overlookmotel)
- 06518ae napi/parser: `JSON.parse` the returned AST in wasm (#9630) (Boshen)

### Bug Fixes

- 3f858c4 ast/estree: Add `directive` field to `ExpressionStatement` in TS AST (#9844) (overlookmotel)
- cd18358 ast/extree: Fix `Class.implements` (#9817) (hi-ogawa)

### Refactor


### Testing

- 48bac92 napi/parser: Test wasi browser (#9793) (Hiroshi Ogawa)

## [0.59.0] - 2025-03-18

- 3d17860 ast: [**BREAKING**] Reorder fields of `TemplateElement` (#9821) (overlookmotel)

- ce6808a parser: [**BREAKING**] Rename `type_parameters` to `type_arguments` where needed  (#9815) (hi-ogawa)

### Features

- db946e6 ast/estree: Order TS fields last by default (#9820) (overlookmotel)
- 06518ae napi/parser: `JSON.parse` the returned AST in wasm (#9630) (Boshen)

### Bug Fixes

- 3f858c4 ast/estree: Add `directive` field to `ExpressionStatement` in TS AST (#9844) (overlookmotel)
- cd18358 ast/extree: Fix `Class.implements` (#9817) (hi-ogawa)

### Refactor


### Testing

- 48bac92 napi/parser: Test wasi browser (#9793) (Hiroshi Ogawa)

## [0.58.1] - 2025-03-13

### Bug Fixes

- cd3f2fb ast/estree: Fix `JSXOpeningFragment` (#9747) (Hiroshi Ogawa)
- fecec56 ast/estree: Fix `JSXOpeningElement` field order (#9746) (hi-ogawa)

## [0.58.1] - 2025-03-13

### Bug Fixes

- cd3f2fb ast/estree: Fix `JSXOpeningFragment` (#9747) (Hiroshi Ogawa)
- fecec56 ast/estree: Fix `JSXOpeningElement` field order (#9746) (hi-ogawa)

## [0.58.0] - 2025-03-13

- 842edd8 ast: [**BREAKING**] Add `raw` property to `JSXText` node (#9641) (Yuji Sugiura)

### Features

- 446d11e ast/estree: Export `Node` union type (#9574) (hi-ogawa)

### Bug Fixes

- 475b48f ast: Change `ImportExpression::attributes` to `options` (#9665) (Boshen)

### Documentation

- a6c9b09 napi/minifier: Improve documentation (#9736) (Boshen)

## [0.58.0] - 2025-03-13

- 842edd8 ast: [**BREAKING**] Add `raw` property to `JSXText` node (#9641) (Yuji Sugiura)

### Features

- 446d11e ast/estree: Export `Node` union type (#9574) (hi-ogawa)

### Bug Fixes

- 475b48f ast: Change `ImportExpression::attributes` to `options` (#9665) (Boshen)

### Documentation

- a6c9b09 napi/minifier: Improve documentation (#9736) (Boshen)

## [0.57.0] - 2025-03-11

- 510446a parser: [**BREAKING**] Align JSXNamespacedName with ESTree (#9648) (Arnaud Barré)

### Features

- 638007b parser: Apply `preserveParens` to `TSParenthesizedType` (#9653) (Boshen)

### Bug Fixes

- eae1a41 ast: Align `TSImportType` field names with ts-eslint (#9664) (Boshen)
- 6ac3635 napi/parser: Disable raw transfer on unsupported platforms (#9651) (overlookmotel)

### Refactor

- c6edafe napi: Remove `npm/oxc-*/` npm packages (#9631) (Boshen)

## [0.57.0] - 2025-03-11

- 510446a parser: [**BREAKING**] Align JSXNamespacedName with ESTree (#9648) (Arnaud Barré)

### Features

- 638007b parser: Apply `preserveParens` to `TSParenthesizedType` (#9653) (Boshen)

### Bug Fixes

- eae1a41 ast: Align `TSImportType` field names with ts-eslint (#9664) (Boshen)
- 6ac3635 napi/parser: Disable raw transfer on unsupported platforms (#9651) (overlookmotel)

### Refactor

- c6edafe napi: Remove `npm/oxc-*/` npm packages (#9631) (Boshen)

## [0.56.4] - 2025-03-07

### Bug Fixes

- c08b7fc napi: Commit wasi files (Boshen)

## [0.56.3] - 2025-03-07

### Features

- 6b95d25 parser: Disallow `TSInstantiationExpression` in `SimpleAssignmentTarget` (#9586) (Boshen)

## [0.56.0] - 2025-03-06

### Bug Fixes

- 91c9932 napi: Do not support raw transfer on WASM32 (#9566) (overlookmotel)

## [0.55.0] - 2025-03-05

- 4056560 ast/estree: [**BREAKING**] Option to return JS-only AST (#9520) (overlookmotel)

### Features

- af02a87 ast/estree: `Property` have consistent field order (#9547) (overlookmotel)
- 3e4f909 ast/estree: ESTree AST `ExportNamedDeclaration` always have `attributes` field (#9546) (overlookmotel)
- d55dbe2 ast/estree: Raw transfer (experimental) (#9516) (overlookmotel)

### Bug Fixes

- a0f6f37 ast/estree: Raw transfer support `showSemanticErrors` option (#9522) (overlookmotel)

### Refactor

- c1a8cea ast/estree: Simplify serializing `RegExpLiteral`s (#9551) (overlookmotel)

### Testing

- 4378a66 ast/estree: Speed up raw transfer tests (#9521) (overlookmotel)

## [0.54.0] - 2025-03-04

- 355a4db napi/parser: [**BREAKING**] Remove `parse_without_return` API (#9455) (Boshen)

- a5cde10 visit_ast: [**BREAKING**] Add `oxc_visit_ast` crate (#9428) (Boshen)

### Features

- 68c77c8 napi/parser: Return semantic errors (#9460) (Boshen)

### Testing

- d129055 napi: Add tests for worker threads (#9408) (Boshen)
- 48d51e3 napi: Add tests for `hashbang` field (#9386) (overlookmotel)

## [0.53.0] - 2025-02-26

- 4a5a7cf napi/parser: [**BREAKING**] Remove magic string; enable utf16 span converter by default (#9291) (Boshen)

### Features


### Performance

- 61939ca ast/estree: Faster UTF-8 to UTF-16 span conversion (#9349) (overlookmotel)

### Refactor

- b09249c ast/estree: Rename serializers and serialization methods (#9284) (overlookmotel)

## [0.52.0] - 2025-02-21

- 216b33f ast/estree: [**BREAKING**] Replace `serde` with custom `ESTree` serializer (#9256) (overlookmotel)

### Features


### Bug Fixes

- b9c8a10 wasm: Transfer AST to JS as JSON string in `oxc-wasm` (#9269) (overlookmotel)
- 5acc6ec wasm: Transfer AST to JS as JSON string (#9259) (overlookmotel)

## [0.51.0] - 2025-02-15

### Bug Fixes

- 0937a55 napi/parser: Utf16 span for errors (#9112) (hi-ogawa)
- 15f23f1 napi/parser: Utf16 span for module record (#9093) (hi-ogawa)
- 9edfb1d napi/parser: Fix unicode comment panic (#9084) (hi-ogawa)

### Performance

- af59945 napi/parser: Do not convert comment spans twice (#9087) (overlookmotel)

### Testing

- eaff3d9 napi/parser: Split tests for `convertSpanUtf16` (#9113) (hi-ogawa)

## [0.50.0] - 2025-02-12

### Features

- 81c81a7 napi/parser: Add `convert_span_utf16` option (#8983) (hi-ogawa)

### Bug Fixes

- 41dba62 ast/estree: Set `value` for `BigIntLiteral`s and `RegExpLiteral`s on JS side (#9044) (overlookmotel)

### Testing

- ef553b9 napi: Add NAPI parser benchmark (#9045) (overlookmotel)

## [0.49.0] - 2025-02-10

### Bug Fixes

- a520986 ast: Estree compat `Program.sourceType` (#8919) (Hiroshi Ogawa)
- e30cf6a ast: Estree compat `MemberExpression` (#8921) (Hiroshi Ogawa)
- 0c55dd6 ast: Serialize `Function.params` like estree (#8772) (Hiroshi Ogawa)

### Styling

- a4a8e7d all: Replace `#[allow]` with `#[expect]` (#8930) (overlookmotel)

### Testing

- 4803059 ast: Remove old ast snapshot tests (#8976) (hi-ogawa)

## [0.47.1] - 2025-01-19

### Features

- ee8ee55 napi/parser: Add `.hasChanged()` to `MagicString` (#8586) (Boshen)
- 1bef911 napi/parser: Add source map API (#8584) (Boshen)

## [0.47.0] - 2025-01-18

### Features

- c479a58 napi/parser: Expose dynamic import expressions (#8540) (Boshen)
<|MERGE_RESOLUTION|>--- conflicted
+++ resolved
@@ -4,11 +4,8 @@
 
 The format is based on [Keep a Changelog](https://keepachangelog.com/en/1.0.0).
 
-<<<<<<< HEAD
-=======
-
-
->>>>>>> 51f6c846
+
+
 ## [0.82.0] - 2025-08-12
 
 ### 🚜 Refactor
